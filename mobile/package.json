{
  "name": "mobile",
  "version": "1.0.0",
  "main": "index.ts",
  "scripts": {
    "start": "expo start",
    "android": "expo run:android",
<<<<<<< HEAD
    "ios": "expo start --ios --host localhost --port 8082",
=======
    "ios": "expo run:ios --port 8082",
>>>>>>> c0c72cab
    "web": "expo start --web",
    "start:simulator": "expo start --port 8082",
    "start:device": "EXPO_PUBLIC_DEV_API_URL=http://192.168.4.188:8000 expo start",
<<<<<<< HEAD
    "ios:simulator": "expo start --ios --host localhost --port 8082",
    "ios:device": "EXPO_PUBLIC_DEV_API_URL=http://192.168.4.188:8000 expo start --ios --host lan --port 8082",
    "android:emulator": "expo start --android",
    "android:device": "EXPO_PUBLIC_DEV_API_URL=http://192.168.4.188:8000 expo start --android --host lan",
    "ios:debug": "METRO_DEBUG=1 EXPO_DEBUG=1 expo start --ios --host localhost -c --port 8082",
    "prebuild": "expo prebuild --clean",
    "prebuild:ios": "expo prebuild --clean && expo run:ios",
    "rebuild:ios": "expo prebuild --clean && expo run:ios",
    "typecheck": "tsc --noEmit --jsx react-jsx --moduleResolution bundler --allowImportingTsExtensions --skipLibCheck \"$@\"",
    "typecheck:watch": "tsc --noEmit --jsx react-jsx --moduleResolution bundler --allowImportingTsExtensions --skipLibCheck --watch",
    "typecheck:file": "tsc --noEmit --jsx react-jsx --moduleResolution bundler --allowImportingTsExtensions --skipLibCheck \"$@\"",
=======
    "ios:simulator": "expo run:ios --port 8082",
    "ios:device": "EXPO_PUBLIC_DEV_API_URL=http://192.168.4.188:8000 expo run:ios --device --port 8082",
    "android:emulator": "expo run:android",
    "android:device": "EXPO_PUBLIC_DEV_API_URL=http://192.168.4.188:8000 expo run:android --device",
    "ios:debug": "METRO_DEBUG=1 EXPO_DEBUG=1 expo run:ios --port 8082",
    "ios:prebuild": "npx expo prebuild --platform ios",
    "android:prebuild": "npx expo prebuild --platform android",
    "typecheck": "tsc --noEmit --jsx react-jsx --module esnext --moduleResolution bundler --allowImportingTsExtensions --skipLibCheck \"$@\"",
    "typecheck:watch": "tsc --noEmit --jsx react-jsx --module esnext --moduleResolution bundler --allowImportingTsExtensions --skipLibCheck --watch",
    "typecheck:file": "tsc --noEmit --jsx react-jsx --module esnext --moduleResolution bundler --allowImportingTsExtensions --skipLibCheck \"$@\"",
>>>>>>> c0c72cab
    "lint": "eslint \"$@\"",
    "lint:fix": "eslint \"$@\" --fix",
    "format": "prettier --write .",
    "format:check": "prettier --check \"$@\"",
    "test": "jest",
    "test:watch": "jest --watch",
    "test:coverage": "jest --coverage",
    "e2e:maestro": "export _JAVA_OPTIONS=\"--enable-native-access=ALL-UNNAMED\" && maestro test e2e/learning-flow.yaml",
    "e2e:setup": "echo 'Start backend: cd ../backend && python3 server.py' && echo 'Start app: npx expo start --ios'",
    "e2e:studio": "maestro studio"
  },
  "dependencies": {
    "@expo/metro-runtime": "~5.0.4",
    "@expo/vector-icons": "^14.1.0",
    "@react-native-async-storage/async-storage": "^2.1.2",
    "@react-native-community/netinfo": "^11.4.1",
    "@react-native-community/slider": "^5.0.1",
    "@react-navigation/bottom-tabs": "^7.4.2",
    "@react-navigation/native": "^7.1.14",
    "@react-navigation/native-stack": "^7.3.21",
    "@react-navigation/stack": "^7.4.2",
    "@tanstack/react-query": "^5.87.1",
    "axios": "^1.11.0",
    "expo": "~53.0.20",
    "expo-asset": "^11.1.7",
    "expo-audio": "^0.4.9",
    "expo-av": "^15.1.7",
    "expo-constants": "^17.1.7",
    "expo-dev-client": "~5.2.4",
    "expo-device": "^7.1.4",
    "expo-haptics": "^14.1.4",
    "expo-linear-gradient": "^14.1.5",
    "expo-file-system": "~18.1.11",
    "expo-sqlite": "~15.0.2",
    "expo-status-bar": "~2.2.3",
    "expo-system-ui": "^5.0.10",
    "expo-web-browser": "^14.2.0",
    "lucide-react-native": "^0.525.0",
    "react": "19.0.0",
    "react-dom": "19.0.0",
    "react-native": "0.79.5",
    "react-native-gesture-handler": "~2.24.0",
    "react-native-modal": "^14.0.0-rc.1",
    "react-native-reanimated": "~3.17.4",
    "react-native-safe-area-context": "5.4.0",
    "react-native-screens": "~4.11.1",
    "react-native-svg": "15.11.2",
    "react-native-web": "^0.20.0",
    "zustand": "^5.0.8"
  },
  "devDependencies": {
    "@babel/core": "^7.25.2",
    "@babel/plugin-proposal-class-properties": "^7.18.6",
    "@babel/plugin-transform-flow-strip-types": "^7.27.1",
    "@babel/preset-env": "^7.28.3",
    "@babel/preset-typescript": "^7.27.1",
    "@types/axios": "^0.9.36",
    "@types/detox": "^18.1.0",
    "@types/jest": "^30.0.0",
    "@types/react": "~19.0.10",
    "@types/react-test-renderer": "19.0.0",
    "@typescript-eslint/eslint-plugin": "^8.38.0",
    "@typescript-eslint/parser": "^8.38.0",
    "babel-preset-expo": "^13.2.3",
    "detox": "^20.19.3",
    "eslint": "^9.31.0",
    "eslint-config-prettier": "^10.1.8",
    "eslint-plugin-prettier": "^5.5.3",
    "eslint-plugin-react": "^7.37.5",
    "eslint-plugin-react-hooks": "^5.2.0",
    "eslint-plugin-react-native": "^5.0.0",
    "eslint-plugin-unused-imports": "^4.1.4",
    "jest": "^29.7.0",
    "jest-environment-jsdom": "^29.7.0",
    "prettier": "^3.6.2",
    "react-native-svg-transformer": "^1.5.1",
    "react-test-renderer": "19.0.0",
    "ts-jest": "^29.4.1",
    "tsconfig-paths": "^4.2.0",
    "typescript": "~5.8.3"
  },
  "private": true
}<|MERGE_RESOLUTION|>--- conflicted
+++ resolved
@@ -5,27 +5,10 @@
   "scripts": {
     "start": "expo start",
     "android": "expo run:android",
-<<<<<<< HEAD
-    "ios": "expo start --ios --host localhost --port 8082",
-=======
     "ios": "expo run:ios --port 8082",
->>>>>>> c0c72cab
     "web": "expo start --web",
     "start:simulator": "expo start --port 8082",
     "start:device": "EXPO_PUBLIC_DEV_API_URL=http://192.168.4.188:8000 expo start",
-<<<<<<< HEAD
-    "ios:simulator": "expo start --ios --host localhost --port 8082",
-    "ios:device": "EXPO_PUBLIC_DEV_API_URL=http://192.168.4.188:8000 expo start --ios --host lan --port 8082",
-    "android:emulator": "expo start --android",
-    "android:device": "EXPO_PUBLIC_DEV_API_URL=http://192.168.4.188:8000 expo start --android --host lan",
-    "ios:debug": "METRO_DEBUG=1 EXPO_DEBUG=1 expo start --ios --host localhost -c --port 8082",
-    "prebuild": "expo prebuild --clean",
-    "prebuild:ios": "expo prebuild --clean && expo run:ios",
-    "rebuild:ios": "expo prebuild --clean && expo run:ios",
-    "typecheck": "tsc --noEmit --jsx react-jsx --moduleResolution bundler --allowImportingTsExtensions --skipLibCheck \"$@\"",
-    "typecheck:watch": "tsc --noEmit --jsx react-jsx --moduleResolution bundler --allowImportingTsExtensions --skipLibCheck --watch",
-    "typecheck:file": "tsc --noEmit --jsx react-jsx --moduleResolution bundler --allowImportingTsExtensions --skipLibCheck \"$@\"",
-=======
     "ios:simulator": "expo run:ios --port 8082",
     "ios:device": "EXPO_PUBLIC_DEV_API_URL=http://192.168.4.188:8000 expo run:ios --device --port 8082",
     "android:emulator": "expo run:android",
@@ -33,10 +16,11 @@
     "ios:debug": "METRO_DEBUG=1 EXPO_DEBUG=1 expo run:ios --port 8082",
     "ios:prebuild": "npx expo prebuild --platform ios",
     "android:prebuild": "npx expo prebuild --platform android",
+    "rebuild": "npx expo prebuild --clean && npx expo run:ios --port 8082",
+    "rebuild:android": "npx expo prebuild --clean && npx expo run:android",
     "typecheck": "tsc --noEmit --jsx react-jsx --module esnext --moduleResolution bundler --allowImportingTsExtensions --skipLibCheck \"$@\"",
     "typecheck:watch": "tsc --noEmit --jsx react-jsx --module esnext --moduleResolution bundler --allowImportingTsExtensions --skipLibCheck --watch",
     "typecheck:file": "tsc --noEmit --jsx react-jsx --module esnext --moduleResolution bundler --allowImportingTsExtensions --skipLibCheck \"$@\"",
->>>>>>> c0c72cab
     "lint": "eslint \"$@\"",
     "lint:fix": "eslint \"$@\" --fix",
     "format": "prettier --write .",
