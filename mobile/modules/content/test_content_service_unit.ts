--- conflicted
+++ resolved
@@ -447,10 +447,7 @@
       userId: 4,
       unitId: 'unit-3',
     });
-<<<<<<< HEAD
-=======
     // After removal, a force sync is triggered to refresh the cache
->>>>>>> 23c9f8c4
     expect(offlineCache.runSyncCycle).toHaveBeenCalledWith(
       expect.objectContaining({ force: true })
     );
