--- conflicted
+++ resolved
@@ -4,12 +4,9 @@
 
 from datetime import UTC, datetime
 from io import BytesIO
-<<<<<<< HEAD
 from unittest.mock import AsyncMock, MagicMock
-=======
 import json
 from types import SimpleNamespace
->>>>>>> edd20180
 import uuid
 
 from pypdf import PdfWriter
@@ -23,9 +20,7 @@
     extract_text_from_photo,
     extract_text_from_txt,
 )
-<<<<<<< HEAD
 from .service.facade import ResourceService
-=======
 from .service.facade import MAX_EXTRACTED_TEXT_BYTES
 
 
@@ -71,7 +66,6 @@
 class _StubLLMService:
     async def generate_response(self, *_args, **_kwargs):  # type: ignore[override]
         raise AssertionError("Should be patched in tests")
->>>>>>> edd20180
 
 
 def test_extract_text_from_txt() -> None:
@@ -104,7 +98,6 @@
 
 
 @pytest.mark.asyncio
-<<<<<<< HEAD
 async def test_create_generated_source_resource_persists_metadata() -> None:
     """Generated source helper should persist supplemental content with metadata."""
 
@@ -149,7 +142,6 @@
     kwargs = repo.create.await_args.kwargs
     assert kwargs["resource_type"] == "generated_source"
     assert kwargs["extracted_text"] == "Combined source text"
-=======
 async def test_extract_text_from_photo_parses_response() -> None:
     """Vision extraction should combine description and visible text."""
 
@@ -343,5 +335,4 @@
     with pytest.raises(ResourceExtractionError) as exc:
         await service.upload_photo_resource(payload)
 
-    assert "store photo" in str(exc.value)
->>>>>>> edd20180
+    assert "store photo" in str(exc.value)