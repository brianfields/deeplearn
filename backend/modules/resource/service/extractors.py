--- conflicted
+++ resolved
@@ -4,15 +4,12 @@
 
 from collections.abc import Iterable
 from io import BytesIO
-<<<<<<< HEAD
 from urllib.parse import parse_qs, urlparse
-=======
 import re
 from zipfile import BadZipFile, ZipFile
 
 from defusedxml import ElementTree as ET
 from defusedxml.common import DefusedXmlException
->>>>>>> 9a00aa26
 
 from pypdf import PdfReader
 from pypdf.errors import PdfReadError
