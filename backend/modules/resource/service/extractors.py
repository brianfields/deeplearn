--- conflicted
+++ resolved
@@ -4,15 +4,12 @@
 
 from collections.abc import Iterable
 from io import BytesIO
-<<<<<<< HEAD
 import json
 import logging
 from typing import Any
-=======
 import re
 from urllib.parse import parse_qs, urlparse
 from zipfile import BadZipFile, ZipFile
->>>>>>> d142b314
 
 from defusedxml import ElementTree as ET
 from defusedxml.common import DefusedXmlException
