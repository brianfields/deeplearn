"""
Content Creator Module - Service Layer

AI-powered content generation services.
Uses LLM services to create educational content and stores it via content module.
"""

import asyncio
from datetime import UTC, datetime, timedelta
import logging
from typing import Any
import uuid

# FastAPI BackgroundTasks path was removed; keep import set minimal
import httpx

# FastAPI BackgroundTasks path was removed; keep import set minimal
from pydantic import BaseModel

from modules.content.package_models import (
    GlossaryTerm,
    LessonPackage,
    MCQAnswerKey,
    MCQExercise,
    MCQOption,
    Meta,
)
from modules.content.public import ContentProvider, LessonCreate, UnitCreate, UnitRead, UnitStatus, content_provider
from modules.infrastructure.public import infrastructure_provider
from modules.task_queue.public import task_queue_provider

from .flows import LessonCreationFlow, UnitArtCreationFlow, UnitCreationFlow
from .podcast import PodcastLesson, UnitPodcastGenerator
from .steps import UnitLearningObjective

logger = logging.getLogger(__name__)

MAX_PARALLEL_LESSONS = 4


# DTOs
class CreateLessonRequest(BaseModel):
    """Request to create a lesson using the new prompt-aligned flow."""

    topic: str
    unit_source_material: str
    learner_level: str = "intermediate"
    voice: str = "Plain"
    learning_objective_ids: list[str]
    unit_learning_objectives: list[UnitLearningObjective]
    lesson_objective: str


# CreateComponentRequest removed - generate_component method is unused


class LessonCreationResult(BaseModel):
    """Result of lesson creation with package details."""

    lesson_id: str
    title: str
    package_version: int
    objectives_count: int
    glossary_terms_count: int
    mcqs_count: int

    @property
    def components_created(self) -> int:
        """Total number of components created."""
        return self.objectives_count + self.glossary_terms_count + self.mcqs_count


class ContentCreatorService:
    """Service for AI-powered content creation."""

    def __init__(
        self,
        content: ContentProvider,
        podcast_generator: UnitPodcastGenerator | None = None,
    ) -> None:
        """Initialize with content storage only - flows handle LLM interactions."""
        self.content = content
        self.podcast_generator = podcast_generator
        # Object store is no longer used here; persistence is delegated to content service
        self._object_store = None

    def _truncate_title(self, title: str, max_length: int = 255) -> str:
        """
        Truncate title to fit database constraint.

        Args:
            title: The title to truncate
            max_length: Maximum allowed length (default: 255 for database constraint)

        Returns:
            Truncated title with "..." if needed
        """
        if len(title) <= max_length:
            return title

        # Reserve 3 characters for "..."
        truncated = title[: max_length - 3] + "..."
        return truncated

    async def create_lesson_from_source_material(self, request: CreateLessonRequest) -> LessonCreationResult:
        """
        Create a complete lesson with AI-generated content from source material.

        This method:
        1. Uses LLM to extract structured content from source material
        2. Builds a complete LessonPackage with all content
        3. Saves the lesson with embedded package to the content module
        4. Returns summary of what was created
        """
        lesson_id = str(uuid.uuid4())
        logger.info(f"🎯 Creating lesson: {request.topic} (ID: {lesson_id})")

        # Run lesson creation flow using new prompt-aligned inputs
        flow = LessonCreationFlow()
        logger.info("🔄 Starting %s...", flow.flow_name)
        unit_lo_map: dict[str, str] = {lo.id: lo.description for lo in request.unit_learning_objectives}
<<<<<<< HEAD
        unit_lo_text_lookup: dict[str, str] = {}
        for lo in request.unit_learning_objectives:
            unit_lo_text_lookup[str(lo.description)] = lo.id
            unit_lo_text_lookup[str(lo.title)] = lo.id
=======
>>>>>>> 59c9ba27
        textual_learning_objectives = [unit_lo_map.get(lo_id, lo_id) for lo_id in request.learning_objective_ids]

        # Create reverse lookup: description -> ID and title -> ID
        objective_lookup_by_text: dict[str, str] = {lo.description: lo.id for lo in request.unit_learning_objectives}
        # Also add title lookups for flexibility
        for lo in request.unit_learning_objectives:
            objective_lookup_by_text[lo.title] = lo.id

        flow_result = await flow.execute(
            {
                "topic": request.topic,
                "learner_level": request.learner_level,
                "voice": request.voice,
                "learning_objectives": textual_learning_objectives,
                "learning_objective_ids": request.learning_objective_ids,
                "lesson_objective": request.lesson_objective,
                "unit_source_material": request.unit_source_material,
            }
        )
        logger.info("✅ LessonCreationFlow completed successfully")

        meta = Meta(
            lesson_id=lesson_id,
            title=request.topic,
            learner_level=request.learner_level,
            package_schema_version=1,
            content_version=1,
        )

        lesson_lo_ids: list[str] = list(flow_result.get("learning_objective_ids", []) or request.learning_objective_ids)
        if not lesson_lo_ids:
            raise ValueError("Lesson flow did not return any learning objective ids")

        # Build glossary from flow result (list of terms)
        glossary_terms: list[GlossaryTerm] = []
        for i, term_data in enumerate(flow_result.get("glossary", []) or []):
            if isinstance(term_data, dict):
                glossary_terms.append(
                    GlossaryTerm(
                        id=f"term_{i + 1}",
                        term=term_data.get("term", f"Term {i + 1}"),
                        definition=term_data.get("definition", ""),
                        micro_check=term_data.get("micro_check"),
                    )
                )
            else:
                glossary_terms.append(GlossaryTerm(id=f"term_{i + 1}", term=str(term_data), definition=""))

        mini_lesson_text = str(flow_result.get("mini_lesson") or "")

        # Build exercises from MCQs
        exercises: list[MCQExercise] = []
        mcqs = flow_result.get("mcqs", {}) or {}
        mcqs = mcqs.get("mcqs", []) or []
        for idx, mcq in enumerate(mcqs):
            exercise_id = f"mcq_{idx + 1}"
            options_with_ids: list[MCQOption] = []
            option_id_map: dict[str, str] = {}
            for opt in mcq.get("options", []):
                opt_label = opt.get("label", "").upper()
                gen_opt_id = f"{exercise_id}_{opt_label.lower()}"
                option_id_map[opt_label] = gen_opt_id
                options_with_ids.append(
                    MCQOption(
                        id=gen_opt_id,
                        label=opt_label,
                        text=opt.get("text", ""),
                        rationale_wrong=opt.get("rationale_wrong"),
                    )
                )
            ak = mcq.get("answer_key", {}) or {}
            key_label = str(ak.get("label", "")).upper()
            answer_key = MCQAnswerKey(label=key_label, option_id=option_id_map.get(key_label), rationale_right=ak.get("rationale_right"))
            covered = mcq.get("learning_objectives_covered", []) or []
            lo_id: str | None = None
            for entry in covered:
                candidate = str(entry)
                if candidate in unit_lo_map:
                    lo_id = candidate
                    break
                if candidate in objective_lookup_by_text:
                    lo_id = objective_lookup_by_text[candidate]
                    break
            if lo_id is None:
                lo_id = lesson_lo_ids[0]

            exercises.append(
                MCQExercise(
                    id=exercise_id,
                    exercise_type="mcq",
                    lo_id=lo_id,
                    cognitive_level=None,
                    estimated_difficulty=None,
                    misconceptions_used=mcq.get("misconceptions_used", []),
                    stem=mcq.get("stem", ""),
                    options=options_with_ids,
                    answer_key=answer_key,
                )
            )

        # Build complete lesson package
        # Normalize misconceptions/confusables to dicts
        _misconceptions: list[dict[str, str]] = []
        for m in flow_result.get("misconceptions", []) or []:
            if isinstance(m, dict):
                _misconceptions.append(m)
            elif hasattr(m, "model_dump"):
                _misconceptions.append(m.model_dump())
        _confusables: list[dict[str, str]] = []
        for c in flow_result.get("confusables", []) or []:
            if isinstance(c, dict):
                _confusables.append(c)
            elif hasattr(c, "model_dump"):
                _confusables.append(c.model_dump())

        package = LessonPackage(
            meta=meta,
            unit_learning_objective_ids=lesson_lo_ids,
            glossary={"terms": glossary_terms},
            mini_lesson=mini_lesson_text,
            exercises=exercises,
            misconceptions=_misconceptions,
            confusables=_confusables,
        )

        # Create lesson with package
        lesson_data = LessonCreate(
            id=lesson_id,
            title=request.topic,
            learner_level=request.learner_level,
            source_material=request.unit_source_material,
            package=package,
            package_version=1,
        )

        logger.info("💾 Saving lesson with package to database...")
        await self.content.save_lesson(lesson_data)

        logger.info(
            "🎉 Lesson creation completed! Package references %s objectives, %s terms, %s exercises",
            len(lesson_lo_ids),
            len(glossary_terms),
            len(exercises),
        )
        return LessonCreationResult(
            lesson_id=lesson_id,
            title=request.topic,
            package_version=1,
            objectives_count=len(lesson_lo_ids),
            glossary_terms_count=len(glossary_terms),
            mcqs_count=len(exercises),
        )

    class UnitCreationResult(BaseModel):
        unit_id: str
        title: str
        lesson_titles: list[str]
        lesson_count: int
        target_lesson_count: int | None = None
        generated_from_topic: bool = False
        # When generating a complete unit (including lessons), these are returned
        lesson_ids: list[str] | None = None

    class MobileUnitCreationResult(BaseModel):
        unit_id: str
        title: str
        status: str

    async def create_unit_art(self, unit_id: str) -> UnitRead:
        """Generate and persist Weimar Edge artwork for the specified unit."""

        unit_detail = await self.content.get_unit_detail(unit_id, include_art_presigned_url=False)
        if unit_detail is None:
            raise ValueError("Unit not found")

        raw_learning_objectives = list(getattr(unit_detail, "learning_objectives", []) or [])
        learning_objectives: list[str] = []
        for lo in raw_learning_objectives:
            description = lo.get("description") or lo.get("title") if isinstance(lo, dict) else getattr(lo, "description", None) or getattr(lo, "title", None) or str(lo)
            learning_objectives.append(str(description or ""))
        key_concepts = self._extract_key_concepts(unit_detail)

        flow_inputs = {
            "unit_title": unit_detail.title,
            "unit_description": unit_detail.description or "",
            "learning_objectives": learning_objectives,
            "key_concepts": key_concepts,
        }

        flow = UnitArtCreationFlow()
        attempts = 0
        art_payload: dict[str, Any] | None = None
        last_exc: Exception | None = None

        while attempts < 2:
            try:
                art_payload = await flow.execute(flow_inputs)
                break
            except Exception as exc:  # pragma: no cover - LLM/network issues
                attempts += 1
                last_exc = exc
                logger.warning("🖼️ Unit art attempt %s failed for unit %s: %s", attempts, unit_id, exc, exc_info=True)
        if art_payload is None:
            raise RuntimeError("Unit art generation failed") from last_exc

        description_info = art_payload.get("art_description") or {}
        prompt_text = str(description_info.get("prompt", "")).strip()
        alt_text = str(description_info.get("alt_text", "")).strip()

        image_info = art_payload.get("image") or {}
        image_url = image_info.get("image_url")
        if not image_url:
            raise RuntimeError("Image generation returned no URL")

        image_bytes, content_type = await self._download_image(image_url)

        return await self.content.save_unit_art_from_bytes(
            unit_id,
            image_bytes=image_bytes,
            content_type=content_type or "image/png",
            description=prompt_text or None,
            alt_text=alt_text or None,
        )

    async def create_unit(
        self,
        *,
        topic: str,
        source_material: str | None = None,
        background: bool = False,
        target_lesson_count: int | None = None,
        learner_level: str = "beginner",
        user_id: int | None = None,
        unit_title: str | None = None,
    ) -> "ContentCreatorService.UnitCreationResult | ContentCreatorService.MobileUnitCreationResult":
        """Create a learning unit (foreground or background).

        Args:
            topic: Topic/description for the unit. Can be detailed text from learning coach.
            source_material: Optional pre-provided material. If None, it will be generated.
            background: If True, enqueue and return immediately with in_progress status.
            target_lesson_count: Optional target number of lessons.
            learner_level: Difficulty level.
            user_id: Optional user identifier.
            unit_title: Optional short title (from learning coach). If None, will use topic or flow-generated title.
        """
        # Pre-create the shell unit for both paths
        # Use provided title or truncate topic for provisional title (will be replaced by proper title from flow if not provided)
        provisional_title = unit_title if unit_title else (topic[:200] + "..." if len(topic) > 200 else topic)
        unit = await self.content.create_unit(
            UnitCreate(
                title=provisional_title,
                description=topic,  # Store full detailed topic in description
                learner_level=learner_level,
                lesson_order=[],
                user_id=user_id,
                learning_objectives=None,
                target_lesson_count=target_lesson_count,
                source_material=source_material,
                generated_from_topic=(source_material is None),
                flow_type="standard",
            )
        )
        await self.content.update_unit_status(
            unit_id=unit.id,
            status=UnitStatus.IN_PROGRESS.value,
            creation_progress={"stage": "starting", "message": "Initialization"},
        )

        if background:
            # Submit unified task to ARQ
            task_queue_service = task_queue_provider()
            task_result = await task_queue_service.submit_flow_task(
                flow_name="content_creator.unit_creation",
                flow_run_id=uuid.UUID(unit.id),
                inputs={
                    "unit_id": unit.id,
                    "topic": topic,
                    "unit_source_material": source_material,
                    "target_lesson_count": target_lesson_count,
                    "learner_level": learner_level,
                },
            )
            await self.content.set_unit_task(unit.id, task_result.task_id)
            return self.MobileUnitCreationResult(unit_id=unit.id, title=unit.title, status=UnitStatus.IN_PROGRESS.value)

        # Foreground execution
        return await self._execute_unit_creation_pipeline(
            unit_id=unit.id,
            topic=topic,
            source_material=source_material,
            target_lesson_count=target_lesson_count,
            learner_level=learner_level,
            arq_task_id=None,
        )

    async def _create_single_lesson(
        self,
        *,
        lesson_plan: dict[str, Any],
        lesson_index: int,
        unit_los: dict[str, str],
        unit_material: str,
        learner_level: str,
        arq_task_id: str | None,
    ) -> tuple[str, PodcastLesson, str, set[str]]:
        """
        Create a single lesson and return (lesson_id, podcast_lesson, voice, covered_lo_ids).

        This method is designed to be called in parallel for multiple lessons.
        Each invocation uses its own database session to avoid serialization.
        """
        lesson_title = lesson_plan.get("title") or f"Lesson {lesson_index + 1}"
        lesson_lo_ids: list[str] = list(lesson_plan.get("learning_objective_ids", []) or [])
        lesson_lo_descriptions: list[str] = [unit_los.get(lid, lid) for lid in lesson_lo_ids]
        lesson_objective_text: str = lesson_plan.get("lesson_objective", "")

        logger.info(f"📝 Creating lesson {lesson_index + 1}: {lesson_title}")

        # Execute flow (creates its own session internally)
        md_res = await LessonCreationFlow().execute(
            {
                "topic": lesson_title,
                "learner_level": learner_level,
                "voice": "Plain",
                "learning_objectives": lesson_lo_descriptions,
                "learning_objective_ids": lesson_lo_ids,
                "lesson_objective": lesson_objective_text,
                "unit_source_material": unit_material,
            },
            arq_task_id=arq_task_id,
        )

        # Build package for lesson
        db_lesson_id = str(uuid.uuid4())
        meta = Meta(lesson_id=db_lesson_id, title=lesson_title, learner_level=learner_level, package_schema_version=1, content_version=1)

        # Glossary
        glossary_terms: list[GlossaryTerm] = []
        for k, term in enumerate(md_res.get("glossary", []) or []):
            glossary_terms.append(GlossaryTerm(id=f"term_{k + 1}", term=term.get("term", f"Term {k + 1}"), definition=term.get("definition", "")))
        glossary = {"terms": glossary_terms}

        # Mini lesson text
        mini_lesson_text = str(md_res.get("mini_lesson") or "")
        podcast_voice_label = str(md_res.get("voice") or "Plain")
        podcast_lesson = PodcastLesson(title=lesson_title, mini_lesson=mini_lesson_text)

        # MCQ exercises
        exercises: list[MCQExercise] = []
        # Flow returns either a dict { metadata, mcqs: [...] } or a bare list
        mcqs_container = md_res.get("mcqs", {}) or {}
        mcq_items = mcqs_container.get("mcqs", []) if isinstance(mcqs_container, dict) else (mcqs_container or [])
        for idx, mcq in enumerate(mcq_items):
            if not isinstance(mcq, dict):
                # Skip malformed entries
                continue
            exercise_id = f"mcq_{idx + 1}"
            options_with_ids: list[MCQOption] = []
            option_id_map: dict[str, str] = {}
            for opt in mcq.get("options", []):
                opt_label = opt.get("label", "").upper()
                gen_opt_id = f"{exercise_id}_{opt_label.lower()}"
                option_id_map[opt_label] = gen_opt_id
                options_with_ids.append(
                    MCQOption(
                        id=gen_opt_id,
                        label=opt_label,
                        text=opt.get("text", ""),
                        rationale_wrong=opt.get("rationale_wrong"),
                    )
                )
            ak = mcq.get("answer_key", {}) or {}
            key_label = str(ak.get("label", "")).upper()
            answer_key = MCQAnswerKey(
                label=key_label,
                option_id=option_id_map.get(key_label),
                rationale_right=ak.get("rationale_right"),
            )
            lo_candidates = mcq.get("learning_objectives_covered", []) or lesson_lo_ids
            lo_id = str(lo_candidates[0]) if lo_candidates else (lesson_lo_ids[0] if lesson_lo_ids else "lo_1")

            exercises.append(
                MCQExercise(
                    id=exercise_id,
                    exercise_type="mcq",
                    lo_id=lo_id,
                    cognitive_level=None,
                    estimated_difficulty=None,
                    misconceptions_used=mcq.get("misconceptions_used", []),
                    stem=mcq.get("stem", ""),
                    options=options_with_ids,
                    answer_key=answer_key,
                )
            )

        lesson_package = LessonPackage(
            meta=meta,
            unit_learning_objective_ids=lesson_lo_ids,
            glossary=glossary,
            mini_lesson=mini_lesson_text,
            exercises=exercises,
            misconceptions=md_res.get("misconceptions", []),
            confusables=md_res.get("confusables", []),
        )

        # Use a fresh async session for this parallel task to avoid serialization
        infra = infrastructure_provider()
        infra.initialize()
        async with infra.get_async_session_context() as session:
            content = content_provider(session)
            created_lesson = await content.save_lesson(
                LessonCreate(
                    id=db_lesson_id,
                    title=lesson_title,
                    learner_level=learner_level,
                    package=lesson_package,
                )
            )

        covered_lo_ids = {str(exercise.lo_id) for exercise in exercises if getattr(exercise, "lo_id", None)}

        logger.info(f"✅ Completed lesson {lesson_index + 1}: {lesson_title}")
        return (created_lesson.id, podcast_lesson, podcast_voice_label, covered_lo_ids)

    async def _execute_unit_creation_pipeline(
        self,
        *,
        unit_id: str,
        topic: str,
        source_material: str | None,
        target_lesson_count: int | None,
        learner_level: str,
        arq_task_id: str | None = None,
    ) -> "ContentCreatorService.UnitCreationResult":
        """Execute the end-to-end unit creation using the active prompt-aligned flows."""
        logger.info(f"🧱 Executing unit creation pipeline for unit {unit_id}")
        await self.content.update_unit_status(unit_id, UnitStatus.IN_PROGRESS.value, creation_progress={"stage": "planning", "message": "Planning unit structure..."})

        flow = UnitCreationFlow()
        unit_plan = await flow.execute(
            {
                "topic": topic,
                "unit_source_material": source_material,
                "target_lesson_count": target_lesson_count,
                "learner_level": learner_level,
            },
            arq_task_id=arq_task_id,
        )

        # Update unit metadata from plan
        final_title = str(unit_plan.get("unit_title") or f"{topic}")
        raw_unit_learning_objectives = unit_plan.get("learning_objectives", []) or []
        unit_learning_objectives: list[UnitLearningObjective] = []
        for item in raw_unit_learning_objectives:
            if isinstance(item, UnitLearningObjective):
                unit_learning_objectives.append(item)
            elif isinstance(item, dict):
                payload = dict(item)
                raw_id = payload.get("id") or payload.get("lo_id")
                inferred_title = payload.get("title") or payload.get("short_title")
                if inferred_title is None:
                    inferred_title = payload.get("description") or raw_id or f"lo_{len(unit_learning_objectives) + 1}"
<<<<<<< HEAD
                inferred_description = payload.get("description") or inferred_title
                payload.setdefault("id", str(raw_id or f"lo_{len(unit_learning_objectives) + 1}"))
                payload.setdefault("title", str(inferred_title))
                payload.setdefault("description", str(inferred_description))
=======
                description = payload.get("description") or inferred_title
                payload.setdefault("id", str(raw_id or f"lo_{len(unit_learning_objectives) + 1}"))
                payload["title"] = str(inferred_title)
                payload["description"] = str(description)
>>>>>>> 59c9ba27
                unit_learning_objectives.append(UnitLearningObjective.model_validate(payload))
            else:
                text_value = str(item)
                unit_learning_objectives.append(UnitLearningObjective(id=str(item), title=text_value, description=text_value))

        # Save the extracted title and learning objectives to the unit
        await self.content.update_unit_metadata(
            unit_id,
            title=final_title,
            learning_objectives=unit_learning_objectives,
        )

        await self.content.update_unit_status(unit_id, UnitStatus.IN_PROGRESS.value, creation_progress={"stage": "generating", "message": "Generating lessons..."})

        # Prepare look-up of unit-level LO texts by id
        unit_los: dict[str, str] = {lo.id: lo.description for lo in unit_learning_objectives}

        lesson_ids: list[str] = []
        podcast_lessons: list[PodcastLesson] = []
        podcast_voice_label: str | None = None
        unit_material: str = str(unit_plan.get("unit_source_material") or source_material or "")
        lessons_plan = unit_plan.get("lessons", []) or []
        covered_lo_ids: set[str] = set()

        # Create lessons in parallel with batching to avoid overwhelming the system
        logger.info(f"🚀 Creating {len(lessons_plan)} lessons in parallel (batch size: {MAX_PARALLEL_LESSONS})")

        for batch_start in range(0, len(lessons_plan), MAX_PARALLEL_LESSONS):
            batch_end = min(batch_start + MAX_PARALLEL_LESSONS, len(lessons_plan))
            batch = lessons_plan[batch_start:batch_end]

            logger.info(f"📦 Processing batch {batch_start // MAX_PARALLEL_LESSONS + 1}: lessons {batch_start + 1}-{batch_end}")

            # Create tasks for parallel execution
            tasks = [
                self._create_single_lesson(
                    lesson_plan=lp,
                    lesson_index=i,
                    unit_los=unit_los,
                    unit_material=unit_material,
                    learner_level=learner_level,
                    arq_task_id=arq_task_id,
                )
                for i, lp in enumerate(batch, start=batch_start)
            ]

            # Execute batch in parallel with error handling
            batch_results = await asyncio.gather(*tasks, return_exceptions=True)

            # Process results
            for i, result in enumerate(batch_results):
                lesson_num = batch_start + i + 1
                if isinstance(result, Exception):
                    logger.error(f"❌ Failed to create lesson {lesson_num}: {result}", exc_info=result)
                    # Continue with other lessons - don't let one failure stop the whole unit
                    continue

                # Type narrowing: result is a tuple here, not an Exception
                lesson_id, podcast_lesson, voice, lesson_covered_los = result  # type: ignore[misc]
                lesson_ids.append(lesson_id)
                podcast_lessons.append(podcast_lesson)
                if podcast_voice_label is None:
                    podcast_voice_label = voice
                covered_lo_ids.update(lesson_covered_los)

            # Update progress after each batch
            progress_pct = (batch_end / len(lessons_plan)) * 100
            await self.content.update_unit_status(unit_id, UnitStatus.IN_PROGRESS.value, creation_progress={"stage": "generating", "message": f"Generated {len(lesson_ids)}/{len(lessons_plan)} lessons ({progress_pct:.0f}%)..."})

        logger.info(f"✅ Completed {len(lesson_ids)}/{len(lessons_plan)} lessons")

        # Remove any unit learning objectives that never received an exercise
        if unit_learning_objectives and lesson_ids:
            filtered_learning_objectives = [lo for lo in unit_learning_objectives if lo.id in covered_lo_ids]
            if len(filtered_learning_objectives) != len(unit_learning_objectives):
                unit_learning_objectives = filtered_learning_objectives
                await self.content.update_unit_metadata(
                    unit_id,
                    learning_objectives=filtered_learning_objectives,
                )

        # Associate lessons and complete
        if lesson_ids:
            await self.content.assign_lessons_to_unit(unit_id, lesson_ids)

        # Generate podcast and art in parallel (both are independent post-processing tasks)
        async def _generate_podcast() -> None:
            """Generate podcast for the unit."""
            if not podcast_lessons:
                return

            generator = self.podcast_generator or UnitPodcastGenerator()
            # Cache the generator for future use to avoid repeated initialization
            self.podcast_generator = generator
            try:
                logger.info("🎧 Generating unit podcast...")
                summary_text = self._summarize_unit_plan(unit_plan, lessons_plan)
                podcast = await generator.create_podcast(
                    unit_title=final_title,
                    voice_label=podcast_voice_label or "Plain",
                    unit_summary=summary_text,
                    lessons=podcast_lessons,
                )
                if podcast.audio_bytes:
                    await self.content.save_unit_podcast_from_bytes(
                        unit_id,
                        transcript=podcast.transcript,
                        audio_bytes=podcast.audio_bytes,
                        mime_type=podcast.mime_type,
                        voice=podcast.voice,
                    )
                    logger.info("✅ Podcast generation completed")
            except Exception as exc:  # pragma: no cover - podcast generation should not block unit creation
                logger.warning("🎧 Failed to generate podcast for unit %s: %s", unit_id, exc, exc_info=True)

        async def _generate_art() -> None:
            """Generate artwork for the unit."""
            try:
                logger.info("🖼️ Generating unit artwork...")
                await self.content.update_unit_status(
                    unit_id,
                    UnitStatus.IN_PROGRESS.value,
                    creation_progress={"stage": "artwork", "message": "Rendering hero artwork..."},
                )
                await self.create_unit_art(unit_id)
                logger.info("✅ Artwork generation completed")
            except Exception as exc:  # pragma: no cover - art generation should not block unit creation
                logger.warning("🖼️ Failed to generate unit art for %s: %s", unit_id, exc, exc_info=True)

        # Run both post-processing tasks in parallel
        logger.info("🎨 Starting post-processing (podcast + artwork)...")
        await asyncio.gather(
            _generate_podcast(),
            _generate_art(),
            return_exceptions=True,  # Don't let failures block completion
        )

        await self.content.update_unit_status(unit_id, UnitStatus.COMPLETED.value, creation_progress={"stage": "completed", "message": "Unit creation completed"})

        return self.UnitCreationResult(
            unit_id=unit_id,
            title=final_title,
            lesson_titles=[lp.get("title", "") for lp in lessons_plan],
            lesson_count=len(lesson_ids),
            target_lesson_count=unit_plan.get("lesson_count"),
            generated_from_topic=(source_material is None),
            lesson_ids=lesson_ids,
        )

    def _summarize_unit_plan(self, unit_plan: dict[str, Any], lessons_plan: list[Any]) -> str:
        """Create a concise textual summary of the unit plan for podcast prompting."""

        summary_lines: list[str] = []
        lesson_count = unit_plan.get("lesson_count") or len(lessons_plan)
        summary_lines.append(f"Lesson count: {lesson_count}")

        objective_texts: list[str] = []
        for objective in unit_plan.get("learning_objectives", []) or []:
            if isinstance(objective, dict):
                text = objective.get("description") or objective.get("title") or objective.get("summary")
                if text:
                    objective_texts.append(str(text))
            elif isinstance(objective, str):
                objective_texts.append(objective)
            else:
                text_attr = getattr(objective, "description", None) or getattr(objective, "title", None)
                if text_attr:
                    objective_texts.append(str(text_attr))

        if objective_texts:
            summary_lines.append("Learning objectives:")
            summary_lines.extend(f"- {text}" for text in objective_texts)

        for idx, lesson in enumerate(lessons_plan, start=1):
            if isinstance(lesson, dict):
                title = lesson.get("title") or f"Lesson {idx}"
                objective = lesson.get("lesson_objective")
                if objective:
                    summary_lines.append(f"{idx}. {title} — {objective}")
                else:
                    summary_lines.append(f"{idx}. {title}")
            else:
                summary_lines.append(f"{idx}. Lesson {idx}")

        return "\n".join(summary_lines)

    @staticmethod
    def _build_podcast_filename(unit_id: str, mime_type: str | None) -> str:
        """Construct a reasonable filename for uploaded podcast audio."""

        extension_map = {
            "audio/mpeg": ".mp3",
            "audio/mp3": ".mp3",
            "audio/wav": ".wav",
            "audio/x-wav": ".wav",
            "audio/flac": ".flac",
            "audio/x-flac": ".flac",
            "audio/mp4": ".mp4",
            "audio/m4a": ".m4a",
        }
        suffix = extension_map.get((mime_type or "").lower(), ".bin")
        return f"unit-{unit_id}{suffix}"

    def _extract_key_concepts(self, unit_detail: Any) -> list[str]:
        """Aggregate distinct key concepts across lessons for artwork prompting."""

        concepts: list[str] = []
        lessons = getattr(unit_detail, "lessons", []) or []
        for lesson in lessons:
            lesson_concepts = getattr(lesson, "key_concepts", []) or []
            for concept in lesson_concepts:
                normalized = str(concept)
                if normalized and normalized not in concepts:
                    concepts.append(normalized)
                if len(concepts) >= 8:
                    break
            if len(concepts) >= 8:
                break
        return concepts

    async def _download_image(self, url: str) -> tuple[bytes, str | None]:
        """Fetch binary image data from the generated image URL."""

        async with httpx.AsyncClient(timeout=httpx.Timeout(30.0)) as client:
            response = await client.get(url)
            response.raise_for_status()
            return response.content, response.headers.get("content-type")

    async def retry_unit_creation(self, unit_id: str) -> "ContentCreatorService.MobileUnitCreationResult | None":
        """
        Retry failed unit creation.

        This will reset the unit to in_progress status and restart the background creation process
        using the original parameters.
        """
        # Get the existing unit
        unit = await self.content.get_unit(unit_id)
        if not unit:
            return None

        # Only allow retry for failed units
        if unit.status != UnitStatus.FAILED.value:
            raise ValueError(f"Unit {unit_id} is not in failed state (current: {unit.status})")

        # Ensure we have the necessary data for retry
        if not unit.generated_from_topic:
            raise ValueError(f"Unit {unit_id} was not generated from a topic and cannot be retried")

        # Reset the unit status to in_progress
        await self.content.update_unit_status(unit_id=unit_id, status=UnitStatus.IN_PROGRESS.value, error_message=None, creation_progress={"stage": "retrying", "message": "Retrying unit creation..."})

        # Extract original parameters - we need to infer the topic from the unit description or title
        # Since we stored the description as "A learning unit about {topic}", we can extract it
        topic = unit.title  # Use title as topic for retry
        learner_level = unit.learner_level
        target_lesson_count = unit.target_lesson_count

        # Start background processing again via ARQ submission
        task_queue_service = task_queue_provider()
        task_result = await task_queue_service.submit_flow_task(
            flow_name="content_creator.unit_creation",
            flow_run_id=uuid.UUID(unit_id),
            inputs={
                "unit_id": unit_id,
                "topic": topic,
                "source_material": unit.source_material,
                "target_lesson_count": target_lesson_count,
                "learner_level": learner_level,
            },
        )

        await self.content.set_unit_task(unit_id, task_result.task_id)

        logger.info(f"✅ Unit retry initiated: unit_id={unit_id}")

        return self.MobileUnitCreationResult(unit_id=unit_id, title=unit.title, status=UnitStatus.IN_PROGRESS.value)

    async def dismiss_unit(self, unit_id: str) -> bool:
        """
        Dismiss (delete) a unit.

        This will permanently remove the unit from the database.
        Returns True if successful, False if unit not found.
        """
        # Check if unit exists
        unit = await self.content.get_unit(unit_id)
        if not unit:
            return False

        # Delete the unit
        # Note: We need to add a delete method to content service
        # For now we'll update the status to indicate dismissal
        try:
            # Try to delete via repo if available
            success = await self.content.delete_unit(unit_id)
            logger.info(f"✅ Unit dismissed: unit_id={unit_id}")
            return success
        except AttributeError:
            # Fallback: mark as dismissed in status if delete method doesn't exist yet
            logger.warning(f"Delete method not available, marking unit as dismissed: unit_id={unit_id}")
            result = await self.content.update_unit_status(unit_id=unit_id, status="dismissed", error_message=None, creation_progress={"stage": "dismissed", "message": "Unit dismissed by user"})
            return result is not None

    async def check_and_timeout_stale_units(self, timeout_seconds: int = 3600) -> int:
        """
        Check for units stuck in 'in_progress' status and mark them as failed if they've timed out.

        This method:
        1. Finds all units with status='in_progress'
        2. Checks if their associated task has failed or doesn't exist
        3. Checks if the unit has been in_progress for longer than timeout_seconds
        4. Marks timed-out units as failed

        Args:
            timeout_seconds: Maximum time a unit can be in_progress (default: 1 hour)

        Returns:
            Number of units that were marked as failed
        """
        logger.info("🔍 Checking for stale in_progress units (timeout: %s seconds)", timeout_seconds)

        # Get all units with in_progress status
        in_progress_units = await self.content.get_units_by_status(UnitStatus.IN_PROGRESS.value, limit=1000)

        if not in_progress_units:
            logger.debug("No in_progress units found")
            return 0

        timeout_threshold = datetime.now(UTC) - timedelta(seconds=timeout_seconds)
        timed_out_count = 0
        task_queue_service = task_queue_provider()

        for unit in in_progress_units:
            try:
                # Check if unit has been in_progress too long
                # Use updated_at as the reference time (when it was last updated)
                unit_age = datetime.now(UTC) - unit.updated_at.replace(tzinfo=UTC)

                # Check task status if we have an arq_task_id
                task_failed = False
                if unit.arq_task_id:
                    task_status = await task_queue_service.get_task_status(unit.arq_task_id)
                    if task_status:
                        if task_status.status == "failed":
                            task_failed = True
                            logger.warning("Unit %s has failed task %s", unit.id, unit.arq_task_id)
                    else:
                        # Task doesn't exist in Redis anymore, likely expired
                        logger.warning("Unit %s has non-existent task %s", unit.id, unit.arq_task_id)
                        if unit_age.total_seconds() > 300:  # Only fail if it's been > 5 minutes
                            task_failed = True

                # Mark as failed if task failed or unit is too old
                should_timeout = task_failed or (unit.updated_at.replace(tzinfo=UTC) < timeout_threshold)

                if should_timeout:
                    error_reason = "Associated task failed" if task_failed else f"Unit creation exceeded timeout ({timeout_seconds} seconds)"
                    logger.warning("⏰ Timing out unit %s: %s (age: %s seconds)", unit.id, error_reason, unit_age.total_seconds())

                    await self.content.update_unit_status(
                        unit_id=unit.id,
                        status=UnitStatus.FAILED.value,
                        error_message=f"Creation timed out: {error_reason}",
                        creation_progress={"stage": "failed", "message": "Creation timed out"},
                    )
                    timed_out_count += 1

            except Exception as e:
                logger.error("Error checking unit %s: %s", unit.id, str(e), exc_info=True)
                continue

        if timed_out_count > 0:
            logger.info("✅ Marked %s stale unit(s) as failed", timed_out_count)
        else:
            logger.debug("No stale units found")

        return timed_out_count<|MERGE_RESOLUTION|>--- conflicted
+++ resolved
@@ -119,13 +119,6 @@
         flow = LessonCreationFlow()
         logger.info("🔄 Starting %s...", flow.flow_name)
         unit_lo_map: dict[str, str] = {lo.id: lo.description for lo in request.unit_learning_objectives}
-<<<<<<< HEAD
-        unit_lo_text_lookup: dict[str, str] = {}
-        for lo in request.unit_learning_objectives:
-            unit_lo_text_lookup[str(lo.description)] = lo.id
-            unit_lo_text_lookup[str(lo.title)] = lo.id
-=======
->>>>>>> 59c9ba27
         textual_learning_objectives = [unit_lo_map.get(lo_id, lo_id) for lo_id in request.learning_objective_ids]
 
         # Create reverse lookup: description -> ID and title -> ID
@@ -589,17 +582,10 @@
                 inferred_title = payload.get("title") or payload.get("short_title")
                 if inferred_title is None:
                     inferred_title = payload.get("description") or raw_id or f"lo_{len(unit_learning_objectives) + 1}"
-<<<<<<< HEAD
-                inferred_description = payload.get("description") or inferred_title
-                payload.setdefault("id", str(raw_id or f"lo_{len(unit_learning_objectives) + 1}"))
-                payload.setdefault("title", str(inferred_title))
-                payload.setdefault("description", str(inferred_description))
-=======
                 description = payload.get("description") or inferred_title
                 payload.setdefault("id", str(raw_id or f"lo_{len(unit_learning_objectives) + 1}"))
                 payload["title"] = str(inferred_title)
                 payload["description"] = str(description)
->>>>>>> 59c9ba27
                 unit_learning_objectives.append(UnitLearningObjective.model_validate(payload))
             else:
                 text_value = str(item)
