--- conflicted
+++ resolved
@@ -597,13 +597,9 @@
                     last_attempt = attempt_history[-1]
                     last_attempt_correct = bool(last_attempt.get("is_correct"))
                 else:
-<<<<<<< HEAD
-                    last_attempt_correct = bool(answer_data.get("has_been_answered_correctly") or answer_data.get("is_correct"))
-=======
                     last_attempt_correct = bool(
                         answer_data.get("has_been_answered_correctly") or answer_data.get("is_correct")
                     )
->>>>>>> 34692bbb
 
                 if last_attempt_correct:
                     correct_exercises.add(exercise_id)
@@ -808,13 +804,6 @@
             if isinstance(objective, dict):
                 lo_id = str(objective.get("id") or f"lo_{index + 1}")
                 lo_title = str(objective.get("title") or objective.get("short_title") or lo_id)
-<<<<<<< HEAD
-                lo_description = str(objective.get("description") or objective.get("text") or lo_title)
-            else:
-                lo_id = f"lo_{index + 1}"
-                lo_title = str(getattr(objective, "title", objective))
-                lo_description = str(getattr(objective, "description", None) or getattr(objective, "text", None) or lo_title)
-=======
                 lo_description = str(
                     objective.get("description")
                     or objective.get("text")
@@ -830,7 +819,6 @@
                     or getattr(objective, "lo_text", None)
                     or lo_title
                 )
->>>>>>> 34692bbb
 
             if lo_id not in lookup:
                 ordered_ids.append(lo_id)
