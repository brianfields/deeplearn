# /backend/modules/content/models.py
"""
Content Module - Database Models

SQLAlchemy ORM models for educational content storage.
Uses single lessons table with JSON package field.
"""

from datetime import datetime

<<<<<<< HEAD
from sqlalchemy import JSON, Boolean, CheckConstraint, DateTime, ForeignKey, Integer, String, Text
=======
from sqlalchemy import (
    JSON,
    Boolean,
    CheckConstraint,
    Column,
    DateTime,
    ForeignKey,
    Integer,
    String,
    Text,
)
>>>>>>> c936560c
from sqlalchemy.orm import Mapped, mapped_column

from modules.shared_models import Base, PostgresUUID
from modules.user.models import UserModel  # noqa: F401  # Ensure users table registered for FK


class LessonModel(Base):
    """SQLAlchemy model for educational lessons with embedded package content."""

    __tablename__ = "lessons"

    id: Mapped[str] = mapped_column(String(36), primary_key=True)
    title: Mapped[str] = mapped_column(String(255), nullable=False)
    learner_level: Mapped[str] = mapped_column(String(50), nullable=False)

    source_material: Mapped[str | None] = mapped_column(Text)

    package: Mapped[dict] = mapped_column(JSON, nullable=False)  # Defined in @package_models.py
    package_version: Mapped[int] = mapped_column(Integer, nullable=False, default=1)

    # Reference to the flow run that generated this lesson
    flow_run_id: Mapped[str | None] = mapped_column(PostgresUUID(), ForeignKey("flow_runs.id"), nullable=True, index=True)

    # Association to unit (every lesson belongs to a unit)
    unit_id: Mapped[str | None] = mapped_column(String(36), ForeignKey("units.id"), nullable=True, index=True)

    created_at: Mapped[datetime] = mapped_column(DateTime, nullable=False, default=datetime.utcnow)
    updated_at: Mapped[datetime] = mapped_column(DateTime, nullable=False, default=datetime.utcnow)


class UnitModel(Base):
    """SQLAlchemy model representing a learning unit that groups ordered lessons.

    Moved from modules.units.models to consolidate content-related models.
    """

    __tablename__ = "units"

    id: Mapped[str] = mapped_column(String(36), primary_key=True)
    title: Mapped[str] = mapped_column(String(255), nullable=False)
    description: Mapped[str | None] = mapped_column(Text, nullable=True)
    learner_level: Mapped[str] = mapped_column(String(50), nullable=False, default="beginner")

    # Ordered list of lesson IDs belonging to this unit
    lesson_order: Mapped[list[str]] = mapped_column(JSON, nullable=False, default=list)

    # Ownership and sharing metadata
    user_id: Mapped[int | None] = mapped_column(Integer, ForeignKey("users.id"), nullable=True, index=True)
    is_global: Mapped[bool] = mapped_column(Boolean, nullable=False, default=False)

    # New fields for unit-level generation and metadata
    # JSON structure: list of unit-level learning objectives or structured objects
    learning_objectives: Mapped[list | None] = mapped_column(JSON, nullable=True)
    # Target number of lessons for the unit (e.g., 5, 10, 20)
    target_lesson_count: Mapped[int | None] = mapped_column(Integer, nullable=True)
    # Full source material used to generate the unit (if any)
    source_material: Mapped[str | None] = mapped_column(Text, nullable=True)
    # Whether this unit was generated from topic-only input
    generated_from_topic: Mapped[bool] = mapped_column(Boolean, nullable=False, default=False)

    # Track which content creation flow was used: "standard" | "fast"
    flow_type: Mapped[str] = mapped_column(String(20), nullable=False, default="standard")

    # Status tracking fields for mobile unit creation
    status: Mapped[str] = mapped_column(String(20), nullable=False, default="completed")
    creation_progress: Mapped[dict | None] = mapped_column(JSON, nullable=True)
    error_message: Mapped[str | None] = mapped_column(Text, nullable=True)

<<<<<<< HEAD
=======
    # Podcast fields - transcript + generated audio asset
    podcast_transcript = Column(Text, nullable=True)
    podcast_voice = Column(String(100), nullable=True)
    podcast_audio_object_id = Column(PostgresUUID(), nullable=True)
    podcast_generated_at = Column(DateTime, nullable=True)

>>>>>>> c936560c
    created_at: Mapped[datetime] = mapped_column(DateTime, nullable=False, default=datetime.utcnow)
    updated_at: Mapped[datetime] = mapped_column(DateTime, nullable=False, default=datetime.utcnow)

    # Add constraint for status enum
    __table_args__ = (CheckConstraint("status IN ('draft', 'in_progress', 'completed', 'failed')", name="check_unit_status"),)

    def __repr__(self) -> str:  # pragma: no cover - repr convenience only
        return f"<UnitModel(id={self.id}, title='{self.title}', learner_level='{self.learner_level}')>"


"""
UnitSessionModel moved to modules.learning_session.models
"""<|MERGE_RESOLUTION|>--- conflicted
+++ resolved
@@ -8,9 +8,6 @@
 
 from datetime import datetime
 
-<<<<<<< HEAD
-from sqlalchemy import JSON, Boolean, CheckConstraint, DateTime, ForeignKey, Integer, String, Text
-=======
 from sqlalchemy import (
     JSON,
     Boolean,
@@ -22,7 +19,6 @@
     String,
     Text,
 )
->>>>>>> c936560c
 from sqlalchemy.orm import Mapped, mapped_column
 
 from modules.shared_models import Base, PostgresUUID
@@ -91,15 +87,12 @@
     creation_progress: Mapped[dict | None] = mapped_column(JSON, nullable=True)
     error_message: Mapped[str | None] = mapped_column(Text, nullable=True)
 
-<<<<<<< HEAD
-=======
     # Podcast fields - transcript + generated audio asset
     podcast_transcript = Column(Text, nullable=True)
     podcast_voice = Column(String(100), nullable=True)
     podcast_audio_object_id = Column(PostgresUUID(), nullable=True)
     podcast_generated_at = Column(DateTime, nullable=True)
 
->>>>>>> c936560c
     created_at: Mapped[datetime] = mapped_column(DateTime, nullable=False, default=datetime.utcnow)
     updated_at: Mapped[datetime] = mapped_column(DateTime, nullable=False, default=datetime.utcnow)
 
