from __future__ import annotations

"""
Content Module - Service Layer

Business logic layer that returns DTOs (Pydantic models).
Handles content operations and data transformation.
"""

# Import inside methods when needed to avoid circular imports with public/providers
from datetime import UTC, datetime
from enum import Enum
import logging
from typing import Any, Literal
import uuid

from pydantic import BaseModel, ConfigDict

from modules.flow_engine.public import FlowRunSummaryDTO, flow_engine_admin_provider
from modules.infrastructure.public import infrastructure_provider
from modules.object_store.public import AudioCreate, ImageCreate, ObjectStoreProvider

from .models import LessonModel, UnitModel
from .package_models import LessonPackage
from .repo import ContentRepo

logger = logging.getLogger(__name__)


# Enums for status validation
class UnitStatus(str, Enum):
    """Valid unit statuses for creation flow tracking."""

    DRAFT = "draft"
    IN_PROGRESS = "in_progress"
    COMPLETED = "completed"
    FAILED = "failed"


# DTOs (Data Transfer Objects)
class LessonRead(BaseModel):
    """DTO for reading lesson data with embedded package."""

    id: str
    title: str
    learner_level: str
    core_concept: str | None = None  # For admin compatibility
    unit_id: str | None = None
    source_material: str | None = None
    source_domain: str | None = None
    source_level: str | None = None
    refined_material: dict[str, Any] | None = None
    package: LessonPackage
    package_version: int
    flow_run_id: uuid.UUID | None = None
    created_at: datetime
    updated_at: datetime
    schema_version: int = 1

    model_config = ConfigDict(from_attributes=True)


class LessonCreate(BaseModel):
    """DTO for creating new lessons with package."""

    id: str
    title: str
    learner_level: str
    source_material: str | None = None
    source_domain: str | None = None
    source_level: str | None = None
    refined_material: dict[str, Any] | None = None
    package: LessonPackage
    package_version: int = 1
    flow_run_id: uuid.UUID | None = None


class UnitLearningObjective(BaseModel):
    """Structured representation of a unit-level learning objective."""

    id: str
    title: str
    description: str
    bloom_level: str | None = None
    evidence_of_mastery: str | None = None


class ContentService:
    """Service for content operations."""

    def __init__(self, repo: ContentRepo, object_store: ObjectStoreProvider | None = None) -> None:
        """Initialize service with repository."""
        self.repo = repo
        self._object_store = object_store
        self._audio_metadata_cache: dict[uuid.UUID, Any | None] = {}
        self._art_metadata_cache: dict[uuid.UUID, Any | None] = {}

    # Lesson operations
    def _lesson_model_to_read(self, lesson: LessonModel) -> LessonRead:
        """Convert an ORM lesson model into the LessonRead DTO."""

        try:
            package = LessonPackage.model_validate(lesson.package)
        except Exception as exc:  # pragma: no cover - invalid persisted data
            logger.error(
                "❌ Failed to validate lesson %s (%s): %s",
                lesson.id,
                getattr(lesson, "title", "<unknown>"),
                exc,
            )
            raise

        lesson_dict = {
            "id": lesson.id,
            "title": lesson.title,
            "learner_level": lesson.learner_level,
            "unit_id": getattr(lesson, "unit_id", None),
            "source_material": lesson.source_material,
            "source_domain": getattr(lesson, "source_domain", None),
            "source_level": getattr(lesson, "source_level", None),
            "refined_material": getattr(lesson, "refined_material", None),
            "package": package,
            "package_version": lesson.package_version,
            "flow_run_id": lesson.flow_run_id,
            "created_at": lesson.created_at,
            "updated_at": lesson.updated_at,
            "schema_version": getattr(lesson, "schema_version", 1),
        }

        return LessonRead.model_validate(lesson_dict)

    async def get_lesson(self, lesson_id: str) -> LessonRead | None:
        """Get lesson with package by ID."""
        lesson = await self.repo.get_lesson_by_id(lesson_id)
        if not lesson:
            return None

        return self._lesson_model_to_read(lesson)

    async def get_all_lessons(self, limit: int = 100, offset: int = 0) -> list[LessonRead]:
        """Get all lessons with packages."""
        lessons = await self.repo.get_all_lessons(limit, offset)
        result = []

        for lesson in lessons:
            try:
                package = LessonPackage.model_validate(lesson.package)

                lesson_dict = {
                    "id": lesson.id,
                    "title": lesson.title,
                    "learner_level": lesson.learner_level,
                    "unit_id": getattr(lesson, "unit_id", None),
                    "source_material": lesson.source_material,
                    "source_domain": getattr(lesson, "source_domain", None),
                    "source_level": getattr(lesson, "source_level", None),
                    "refined_material": getattr(lesson, "refined_material", None),
                    "package": package,
                    "package_version": lesson.package_version,
                    "flow_run_id": lesson.flow_run_id,
                    "created_at": lesson.created_at,
                    "updated_at": lesson.updated_at,
                    "schema_version": getattr(lesson, "schema_version", 1),
                }

                result.append(LessonRead.model_validate(lesson_dict))
            except Exception as e:
                logger.warning(f"⚠️ Skipping lesson {lesson.id} ({lesson.title}) due to data validation error: {e}")
                continue

        return result

    async def search_lessons(
        self,
        query: str | None = None,
        learner_level: str | None = None,
        limit: int = 100,
        offset: int = 0,
    ) -> list[LessonRead]:
        """Search lessons with optional filters."""
        lessons = await self.repo.search_lessons(query, learner_level, limit, offset)
        result = []

        for lesson in lessons:
            try:
                package = LessonPackage.model_validate(lesson.package)

                lesson_dict = {
                    "id": lesson.id,
                    "title": lesson.title,
                    "learner_level": lesson.learner_level,
                    "unit_id": getattr(lesson, "unit_id", None),
                    "source_material": lesson.source_material,
                    "source_domain": getattr(lesson, "source_domain", None),
                    "source_level": getattr(lesson, "source_level", None),
                    "refined_material": getattr(lesson, "refined_material", None),
                    "package": package,
                    "package_version": lesson.package_version,
                    "flow_run_id": lesson.flow_run_id,
                    "created_at": lesson.created_at,
                    "updated_at": lesson.updated_at,
                    "schema_version": getattr(lesson, "schema_version", 1),
                }

                result.append(LessonRead.model_validate(lesson_dict))
            except Exception as e:
                logger.warning(f"⚠️ Skipping lesson {lesson.id} ({lesson.title}) due to data validation error: {e}")
                continue

        return result

    # New: Lessons by unit
    async def get_lessons_by_unit(self, unit_id: str, limit: int = 100, offset: int = 0) -> list[LessonRead]:
        """Return lessons that belong to the given unit."""
        lessons = await self.repo.get_lessons_by_unit(unit_id=unit_id, limit=limit, offset=offset)
        result: list[LessonRead] = []
        for lesson in lessons:
            try:
                package = LessonPackage.model_validate(lesson.package)
                lesson_dict = {
                    "id": lesson.id,
                    "title": lesson.title,
                    "learner_level": lesson.learner_level,
                    "source_material": lesson.source_material,
                    "source_domain": getattr(lesson, "source_domain", None),
                    "source_level": getattr(lesson, "source_level", None),
                    "refined_material": getattr(lesson, "refined_material", None),
                    "package": package,
                    "package_version": lesson.package_version,
                    "flow_run_id": lesson.flow_run_id,
                    "created_at": lesson.created_at,
                    "updated_at": lesson.updated_at,
                    "schema_version": getattr(lesson, "schema_version", 1),
                }
                result.append(LessonRead.model_validate(lesson_dict))
            except Exception as e:  # pragma: no cover - defensive
                logger.warning(f"⚠️ Skipping lesson {lesson.id} due to data validation error: {e}")
                continue
        return result

    async def save_lesson(self, lesson_data: LessonCreate) -> LessonRead:
        """Create new lesson with package."""
        package_dict = lesson_data.package.model_dump()

        lesson_model = LessonModel(
            id=lesson_data.id,
            title=lesson_data.title,
            learner_level=lesson_data.learner_level,
            source_material=lesson_data.source_material,
            package=package_dict,
            package_version=lesson_data.package_version,
            flow_run_id=lesson_data.flow_run_id,
            created_at=datetime.utcnow(),
            updated_at=datetime.utcnow(),
        )

        saved_lesson = await self.repo.save_lesson(lesson_model)

        # Return as DTO
        lesson_dict = {
            "id": saved_lesson.id,
            "title": saved_lesson.title,
            "learner_level": saved_lesson.learner_level,
            "unit_id": getattr(saved_lesson, "unit_id", None),
            "source_material": saved_lesson.source_material,
            "source_domain": getattr(saved_lesson, "source_domain", None),
            "source_level": getattr(saved_lesson, "source_level", None),
            "refined_material": getattr(saved_lesson, "refined_material", None),
            "package": lesson_data.package,  # Use original validated package
            "package_version": saved_lesson.package_version,
            "flow_run_id": saved_lesson.flow_run_id,
            "created_at": saved_lesson.created_at,
            "updated_at": saved_lesson.updated_at,
            "schema_version": getattr(saved_lesson, "schema_version", 1),
        }

        try:
            return LessonRead.model_validate(lesson_dict)
        except Exception as e:
            logger.error(f"❌ Failed to validate saved lesson {saved_lesson.id} ({saved_lesson.title}): {e}")
            raise

    async def delete_lesson(self, lesson_id: str) -> bool:
        """Delete lesson by ID."""
        return await self.repo.delete_lesson(lesson_id)

    async def lesson_exists(self, lesson_id: str) -> bool:
        """Check if lesson exists."""
        return await self.repo.lesson_exists(lesson_id)

    # ======================
    # Unit operations (moved)
    # ======================
    PODCAST_AUDIO_ROUTE_TEMPLATE = "/api/v1/content/units/{unit_id}/podcast/audio"

    class UnitRead(BaseModel):
        id: str
        title: str
        description: str | None = None
        learner_level: str
        lesson_order: list[str]
        user_id: int | None = None
        is_global: bool = False
        arq_task_id: str | None = None
        # New fields
        learning_objectives: list[UnitLearningObjective] | None = None
        target_lesson_count: int | None = None
        source_material: str | None = None
        generated_from_topic: bool = False
        flow_type: str = "standard"
        # Status tracking fields
        status: str = "completed"
        creation_progress: dict[str, Any] | None = None
        error_message: str | None = None
        # Podcast metadata surfaced in summaries
        has_podcast: bool = False
        podcast_voice: str | None = None
        podcast_duration_seconds: int | None = None
        podcast_generated_at: datetime | None = None
        podcast_transcript: str | None = None
        podcast_audio_url: str | None = None
        art_image_id: uuid.UUID | None = None
        art_image_description: str | None = None
        art_image_url: str | None = None
        created_at: datetime
        updated_at: datetime
        schema_version: int = 1

        model_config = ConfigDict(from_attributes=True)

    class UnitLessonSummary(BaseModel):
        id: str
        title: str
        learner_level: str
        learning_objective_ids: list[str]
        learning_objectives: list[str]
        key_concepts: list[str]
        exercise_count: int

    class UnitDetailRead(UnitRead):
        learning_objectives: list[UnitLearningObjective] | None = None
        lessons: list[ContentService.UnitLessonSummary]
        podcast_transcript: str | None = None
        podcast_audio_url: str | None = None

        model_config = ConfigDict(from_attributes=True)

    class UnitSyncAsset(BaseModel):
        """Metadata describing a downloadable asset for an offline unit."""

        id: str
        unit_id: str
        type: Literal["audio", "image"]
        object_id: uuid.UUID | None = None
        remote_url: str | None = None
        presigned_url: str | None = None
        updated_at: datetime | None = None
        schema_version: int = 1

    class UnitSyncEntry(BaseModel):
        """Unit payload returned from the sync endpoint."""

        unit: ContentService.UnitRead
        lessons: list[LessonRead]
        assets: list[ContentService.UnitSyncAsset]

    class UnitSyncResponse(BaseModel):
        """Full sync response payload describing unit changes."""

        units: list[ContentService.UnitSyncEntry]
        deleted_unit_ids: list[str]
        deleted_lesson_ids: list[str]
        cursor: datetime

    UnitSyncPayload = Literal["full", "minimal"]

    class UnitCreate(BaseModel):
        id: str | None = None
        title: str
        description: str | None = None
        learner_level: str = "beginner"
        lesson_order: list[str] = []
        user_id: int | None = None
        is_global: bool = False
        learning_objectives: list[UnitLearningObjective] | None = None
        target_lesson_count: int | None = None
        source_material: str | None = None
        generated_from_topic: bool = False
        flow_type: str = "standard"

    class UnitPodcastAudio(BaseModel):
        unit_id: str
        mime_type: str
        audio_bytes: bytes | None = None
        presigned_url: str | None = None

    async def _build_unit_read(
        self,
        unit: UnitModel,
        *,
        audio_meta: Any | None = None,
        include_art_presigned_url: bool = True,
        include_audio_metadata: bool = True,
    ) -> ContentService.UnitRead:
        unit_read = self.UnitRead.model_validate(unit)
        parsed_learning_objectives = self._parse_unit_learning_objectives(getattr(unit, "learning_objectives", None))
        unit_read.learning_objectives = parsed_learning_objectives or None
        unit_read.schema_version = getattr(unit, "schema_version", 1)
        await self._apply_podcast_metadata(
            unit_read,
            unit,
            audio_meta=audio_meta,
            include_metadata=include_audio_metadata,
        )
        await self._apply_artwork_metadata(
            unit_read,
            unit,
            include_presigned_url=include_art_presigned_url,
        )
        return unit_read

    async def _apply_podcast_metadata(
        self,
        unit_read: ContentService.UnitRead,
        unit: UnitModel,
        *,
        audio_meta: Any | None = None,
        include_metadata: bool = True,
    ) -> None:
        audio_object_id = getattr(unit, "podcast_audio_object_id", None)
        unit_read.has_podcast = bool(audio_object_id)
        unit_read.podcast_voice = getattr(unit, "podcast_voice", None)
        unit_read.podcast_generated_at = getattr(unit, "podcast_generated_at", None)
        unit_read.podcast_transcript = getattr(unit, "podcast_transcript", None)
        unit_read.podcast_audio_url = self._build_podcast_audio_url(unit) if audio_object_id else None

        if not include_metadata:
            resolved_meta = audio_meta if audio_meta is not None else None
        else:
            resolved_meta = audio_meta
            if resolved_meta is None and audio_object_id and self._object_store is not None:
                resolved_meta = await self._fetch_audio_metadata(
                    audio_object_id,
                    requesting_user_id=getattr(unit, "user_id", None),
                )

        duration_value: Any | None = None if resolved_meta is None else getattr(resolved_meta, "duration_seconds", None)
        if isinstance(duration_value, int):
            unit_read.podcast_duration_seconds = duration_value
        elif isinstance(duration_value, float):
            unit_read.podcast_duration_seconds = round(duration_value)
        else:
            try:
                unit_read.podcast_duration_seconds = round(float(duration_value)) if duration_value is not None else None
            except (TypeError, ValueError):
                unit_read.podcast_duration_seconds = None

    async def _apply_artwork_metadata(
        self,
        unit_read: ContentService.UnitRead,
        unit: UnitModel,
        *,
        include_presigned_url: bool = True,
    ) -> None:
        unit_read.art_image_description = getattr(unit, "art_image_description", None)

        art_identifier = getattr(unit, "art_image_id", None)
        if not art_identifier:
            unit_read.art_image_id = None
            unit_read.art_image_url = None
            return

        try:
            art_uuid = art_identifier if isinstance(art_identifier, uuid.UUID) else uuid.UUID(str(art_identifier))
        except (TypeError, ValueError):  # pragma: no cover - defensive guard
            logger.warning("🖼️ Invalid unit artwork id encountered: %s", art_identifier)
            unit_read.art_image_id = None
            unit_read.art_image_url = None
            return

        unit_read.art_image_id = art_uuid
        if self._object_store is None:
            unit_read.art_image_url = None
            return

        metadata = await self._fetch_image_metadata(
            art_uuid,
            requesting_user_id=getattr(unit, "user_id", None),
            include_presigned_url=include_presigned_url,
        )

        if metadata is None:
            unit_read.art_image_url = None
            return

        unit_read.art_image_url = getattr(metadata, "presigned_url", None)

    async def _build_unit_assets(
        self,
        unit: UnitModel,
        unit_read: ContentService.UnitRead,
        *,
        allowed_types: set[str] | None = None,
    ) -> list[ContentService.UnitSyncAsset]:
        """Construct asset metadata for the sync payload."""

        assets: list[ContentService.UnitSyncAsset] = []

        include_audio = allowed_types is None or "audio" in allowed_types
        include_image = allowed_types is None or "image" in allowed_types

        audio_identifier = getattr(unit, "podcast_audio_object_id", None)
        if include_audio and audio_identifier:
            try:
                audio_uuid = audio_identifier if isinstance(audio_identifier, uuid.UUID) else uuid.UUID(str(audio_identifier))
            except (TypeError, ValueError):  # pragma: no cover - defensive
                logger.warning("🎧 Invalid podcast audio id encountered: %s", audio_identifier)
            else:
                presigned_audio: str | None = None
                if self._object_store is not None:
                    metadata = await self._fetch_audio_metadata(
                        audio_uuid,
                        requesting_user_id=getattr(unit, "user_id", None),
                        include_presigned_url=True,
                    )
                    presigned_audio = getattr(metadata, "presigned_url", None)

                assets.append(
                    self.UnitSyncAsset(
                        id=str(audio_uuid),
                        unit_id=unit.id,
                        type="audio",
                        object_id=audio_uuid,
                        remote_url=self._build_podcast_audio_url(unit),
                        presigned_url=presigned_audio,
                        updated_at=getattr(unit, "podcast_generated_at", unit.updated_at),
                    )
                )

        art_identifier = getattr(unit, "art_image_id", None)
        if include_image and art_identifier:
            try:
                art_uuid = art_identifier if isinstance(art_identifier, uuid.UUID) else uuid.UUID(str(art_identifier))
            except (TypeError, ValueError):  # pragma: no cover - defensive
                logger.warning("🖼️ Invalid unit artwork id encountered: %s", art_identifier)
            else:
                presigned_art: str | None = None
                if self._object_store is not None:
                    metadata = await self._fetch_image_metadata(
                        art_uuid,
                        requesting_user_id=getattr(unit, "user_id", None),
                        include_presigned_url=True,
                    )
                    presigned_art = getattr(metadata, "presigned_url", None)

                assets.append(
                    self.UnitSyncAsset(
                        id=str(art_uuid),
                        unit_id=unit.id,
                        type="image",
                        object_id=art_uuid,
                        remote_url=unit_read.art_image_url,
                        presigned_url=presigned_art or unit_read.art_image_url,
                        updated_at=unit.updated_at,
                    )
                )

        return assets

    async def _fetch_audio_metadata(
        self,
        audio_object_id: uuid.UUID | str | None,
        *,
        requesting_user_id: int | None,
        include_presigned_url: bool = False,
    ) -> Any | None:
        """Resolve audio metadata from the object store, caching non-URL lookups."""

        if not audio_object_id or self._object_store is None:
            return None

        try:
            audio_uuid = audio_object_id if isinstance(audio_object_id, uuid.UUID) else uuid.UUID(str(audio_object_id))
        except (TypeError, ValueError):  # pragma: no cover - defensive guard
            logger.warning("🎧 Invalid podcast audio id encountered: %s", audio_object_id)
            return None

        if not include_presigned_url and audio_uuid in self._audio_metadata_cache:
            return self._audio_metadata_cache[audio_uuid]

        try:
            metadata = await self._object_store.get_audio(  # type: ignore[func-returns-value]
                audio_uuid,
                requesting_user_id=requesting_user_id,
                include_presigned_url=include_presigned_url,
            )
        except Exception as exc:  # pragma: no cover - network/object store issues
            logger.warning(
                "🎧 Failed to retrieve podcast audio metadata %s: %s",
                audio_uuid,
                exc,
                exc_info=True,
            )
            metadata = None

        if not include_presigned_url:
            self._audio_metadata_cache[audio_uuid] = metadata

        return metadata

    async def _fetch_image_metadata(
        self,
        image_id: uuid.UUID,
        *,
        requesting_user_id: int | None,
        include_presigned_url: bool,
    ) -> Any | None:
        if self._object_store is None:
            return None

        cached = self._art_metadata_cache.get(image_id)
        if cached is not None:
            if include_presigned_url:
                cached_url = getattr(cached, "presigned_url", None)
                if cached_url:
                    return cached
            else:
                return cached

        try:
            metadata = await self._object_store.get_image(  # type: ignore[func-returns-value]
                image_id,
                requesting_user_id=requesting_user_id,
                include_presigned_url=include_presigned_url,
            )
        except Exception as exc:  # pragma: no cover - network/object store issues
            logger.warning(
                "🖼️ Failed to retrieve unit artwork metadata %s: %s",
                image_id,
                exc,
                exc_info=True,
            )
            metadata = None

        if metadata is not None:
            self._art_metadata_cache[image_id] = metadata

        return metadata

    def _build_podcast_audio_url(self, unit: UnitModel) -> str | None:
        if not getattr(unit, "podcast_audio_object_id", None):
            return None
        return self.PODCAST_AUDIO_ROUTE_TEMPLATE.format(unit_id=unit.id)

    def _build_podcast_filename(self, unit_id: str, mime_type: str | None) -> str:
        """Construct a filename for uploaded podcast audio for a unit."""
        extension_map = {
            "audio/mpeg": ".mp3",
            "audio/mp3": ".mp3",
            "audio/wav": ".wav",
            "audio/x-wav": ".wav",
            "audio/flac": ".flac",
            "audio/x-flac": ".flac",
            "audio/mp4": ".mp4",
            "audio/m4a": ".m4a",
        }
        suffix = extension_map.get((mime_type or "").lower(), ".bin")
        return f"unit-{unit_id}{suffix}"

    def _build_unit_art_filename(self, unit_id: str, content_type: str | None) -> str:
        """Construct a deterministic filename for generated unit artwork."""

        extension_map = {
            "image/png": ".png",
            "image/jpeg": ".jpg",
            "image/jpg": ".jpg",
            "image/webp": ".webp",
        }
        suffix = extension_map.get((content_type or "").lower(), ".png")
        return f"unit-art-{unit_id}{suffix}"

    async def save_unit_art_from_bytes(
        self,
        unit_id: str,
        *,
        image_bytes: bytes,
        content_type: str,
        description: str | None,
        alt_text: str | None = None,
    ) -> ContentService.UnitRead:
        """Upload generated art to the object store and persist metadata."""

        if self._object_store is None:
            raise RuntimeError("Object store is not configured; cannot persist generated unit art.")

        unit_info = await self.repo.get_unit_by_id(unit_id)
        if unit_info is None:
            raise ValueError("Unit not found")

        owner_id = getattr(unit_info, "user_id", None)
        filename = self._build_unit_art_filename(unit_id, content_type)
        resolved_content_type = content_type or "image/png"

        upload = await self._object_store.upload_image(  # type: ignore[func-returns-value]
            ImageCreate(
                user_id=owner_id,
                filename=filename,
                content_type=resolved_content_type,
                content=image_bytes,
                description=description,
                alt_text=alt_text,
            ),
            generate_presigned_url=True,
        )

        updated = await self.repo.set_unit_art(
            unit_id,
            image_object_id=upload.file.id,
            description=description,
        )
        if updated is None:
            raise ValueError("Failed to persist unit art metadata")

        self._art_metadata_cache.clear()
        return await self._build_unit_read(updated, include_art_presigned_url=True)

    async def save_unit_podcast_from_bytes(
        self,
        unit_id: str,
        *,
        transcript: str,
        audio_bytes: bytes,
        mime_type: str | None,
        voice: str | None,
    ) -> ContentService.UnitRead:
        """Upload podcast audio and persist metadata for a unit."""
        if self._object_store is None:
            raise RuntimeError("Object store is not configured; cannot persist generated podcast audio.")

        unit_info = await self.repo.get_unit_by_id(unit_id)
        if unit_info is None:
            raise ValueError("Unit not found")

        owner_id = getattr(unit_info, "user_id", None)
        filename = self._build_podcast_filename(unit_id, mime_type)

        upload = await self._object_store.upload_audio(  # type: ignore[func-returns-value]
            AudioCreate(
                user_id=owner_id,
                filename=filename,
                content_type=(mime_type or "audio/mpeg"),
                content=audio_bytes,
                transcript=transcript,
            )
        )

        audio_object_id = upload.file.id

        updated_model = await self.repo.set_unit_podcast(
            unit_id,
            transcript=transcript,
            audio_object_id=audio_object_id,
            voice=voice,
        )
        if updated_model is None:
            raise ValueError("Failed to persist unit podcast metadata")

        return await self._build_unit_read(updated_model, audio_meta=upload.file)

    async def get_unit(self, unit_id: str) -> ContentService.UnitRead | None:
        u = await self.repo.get_unit_by_id(unit_id)
        if u is None:
            return None
        return await self._build_unit_read(u)

    async def get_unit_detail(
        self,
        unit_id: str,
        *,
        include_art_presigned_url: bool = True,
    ) -> ContentService.UnitDetailRead | None:
        unit = await self.repo.get_unit_by_id(unit_id)
        if unit is None:
            return None

        lesson_models = await self.repo.get_lessons_by_unit(unit_id=unit_id)
        lesson_summaries: dict[str, ContentService.UnitLessonSummary] = {}
        unit_learning_objectives = self._parse_unit_learning_objectives(getattr(unit, "learning_objectives", None))
        lo_lookup = {lo.id: lo for lo in unit_learning_objectives}

        for lesson in lesson_models:
            try:
                package = LessonPackage.model_validate(lesson.package)
            except Exception as exc:  # pragma: no cover - defensive guard
                logger.warning(
                    "⚠️ Skipping lesson %s while building detail for unit %s due to package validation error: %s",
                    lesson.id,
                    unit.id,
                    exc,
                )
                continue

            lesson_lo_ids = list(package.unit_learning_objective_ids)
            if not lesson_lo_ids:
                lesson_lo_ids = sorted({exercise.lo_id for exercise in package.exercises})
<<<<<<< HEAD
            objectives = [(lo_lookup[lo_id].description if lo_id in lo_lookup else lo_id) for lo_id in lesson_lo_ids]
=======
            objectives = [(lo_lookup.get(lo_id).description if lo_lookup.get(lo_id) else lo_id) for lo_id in lesson_lo_ids]
>>>>>>> 59c9ba27
            glossary_terms = package.glossary.get("terms", []) if package.glossary else []
            key_concepts: list[str] = []
            for term in glossary_terms:
                if hasattr(term, "term"):
                    key_concepts.append(str(term.term))
                elif isinstance(term, dict):
                    key_concepts.append(str(term.get("term") or term.get("label") or term))
                else:
                    key_concepts.append(str(term))

            summary = self.UnitLessonSummary(
                id=lesson.id,
                title=lesson.title,
                learner_level=lesson.learner_level,
                learning_objective_ids=lesson_lo_ids,
                learning_objectives=objectives,
                key_concepts=key_concepts,
                exercise_count=len(package.exercises),
            )
            lesson_summaries[lesson.id] = summary

        ordered_ids = list(unit.lesson_order or [])
        ordered_lessons: list[ContentService.UnitLessonSummary] = []
        seen: set[str] = set()
        for lid in ordered_ids:
            summary = lesson_summaries.get(lid)
            if summary:
                ordered_lessons.append(summary)
                seen.add(lid)

        for lid, summary in lesson_summaries.items():
            if lid not in seen:
                ordered_lessons.append(summary)

        audio_meta: Any | None = None
        audio_object_id = getattr(unit, "podcast_audio_object_id", None)
        if audio_object_id:
            audio_meta = await self._fetch_audio_metadata(
                audio_object_id,
                requesting_user_id=getattr(unit, "user_id", None),
                include_presigned_url=True,
            )

        unit_summary = await self._build_unit_read(
            unit,
            audio_meta=audio_meta,
            include_art_presigned_url=include_art_presigned_url,
        )
        detail_dict = unit_summary.model_dump()
        detail_dict["lesson_order"] = ordered_ids
        detail_dict["lessons"] = [lesson.model_dump() for lesson in ordered_lessons]
        detail_dict["learning_objectives"] = [lo.model_dump() for lo in unit_learning_objectives] if unit_learning_objectives else None
        transcript = getattr(unit, "podcast_transcript", None)
        if not transcript and audio_meta is not None:
            transcript = getattr(audio_meta, "transcript", None)
        detail_dict["podcast_transcript"] = transcript
        # Prefer direct presigned URL if available, fallback to backend route
        presigned_url = getattr(audio_meta, "presigned_url", None) if audio_meta is not None else None
        detail_dict["podcast_audio_url"] = presigned_url or self._build_podcast_audio_url(unit)

        return self.UnitDetailRead.model_validate(detail_dict)

    async def list_units(self, limit: int = 100, offset: int = 0) -> list[ContentService.UnitRead]:
        arr = await self.repo.list_units(limit=limit, offset=offset)
        results: list[ContentService.UnitRead] = []
        for unit in arr:
            results.append(await self._build_unit_read(unit))
        return results

    async def get_units_since(
        self,
        *,
        since: datetime | None,
        limit: int = 100,
        include_deleted: bool = False,
        payload: ContentService.UnitSyncPayload = "full",
        user_id: int | None = None,
    ) -> ContentService.UnitSyncResponse:
        """Return units and lessons that changed since the provided timestamp, filtered by user access."""

        if payload not in ("full", "minimal"):
            raise ValueError(f"Unsupported sync payload: {payload}")

        units = await self.repo.get_units_updated_since(since, limit=limit)

        memberships: set[str] = set()

        def _user_can_access(unit: UnitModel) -> bool:
            if user_id is None:
                return True
            if getattr(unit, "user_id", None) == user_id:
                return True
            return unit.id in memberships

        if user_id is not None:
            membership_ids = await self.repo.list_my_units_unit_ids(user_id)
            memberships = set(membership_ids)
            units = [unit for unit in units if _user_can_access(unit)]

        unit_by_id: dict[str, UnitModel] = {unit.id: unit for unit in units}

        lessons_by_unit: dict[str, dict[str, LessonModel]] = {}
        include_lessons = payload == "full"
        if include_lessons and unit_by_id:
            base_lessons = await self.repo.get_lessons_for_unit_ids(unit_by_id.keys())
            for lesson in base_lessons:
                if not lesson.unit_id:
                    continue
                bucket = lessons_by_unit.setdefault(lesson.unit_id, {})
                existing = bucket.get(lesson.id)
                if existing is None or existing.updated_at < lesson.updated_at:
                    bucket[lesson.id] = lesson

        if include_lessons and since is not None:
            recent_lessons = await self.repo.get_lessons_updated_since(since, limit=limit)
            for lesson in recent_lessons:
                if not lesson.unit_id:
                    continue
                if lesson.unit_id not in unit_by_id:
                    unit = await self.repo.get_unit_by_id(lesson.unit_id)
                    if unit is not None and _user_can_access(unit):
                        unit_by_id[unit.id] = unit
                        units.append(unit)
                    else:
                        continue
                bucket = lessons_by_unit.setdefault(lesson.unit_id, {})
                existing = bucket.get(lesson.id)
                if existing is None or existing.updated_at < lesson.updated_at:
                    bucket[lesson.id] = lesson

        entries: list[ContentService.UnitSyncEntry] = []
        cursor_candidates: list[datetime] = []

        allowed_asset_types = None if payload == "full" else {"image"}

        for unit in units:
            unit_read = await self._build_unit_read(
                unit,
                include_art_presigned_url=True,
                include_audio_metadata=payload == "full",
            )
            unit_read.schema_version = getattr(unit, "schema_version", 1)
            cursor_candidates.append(unit.updated_at)

            lesson_reads: list[LessonRead] = []
            if include_lessons:
                lesson_bucket = lessons_by_unit.get(unit.id, {})
                ordered_ids = list(getattr(unit, "lesson_order", []) or [])
                ordered_models: list[LessonModel] = []
                seen_ids: set[str] = set()

                for lesson_id in ordered_ids:
                    model = lesson_bucket.get(lesson_id)
                    if model is None:
                        continue
                    ordered_models.append(model)
                    seen_ids.add(model.id)

                remaining_models = [model for model_id, model in lesson_bucket.items() if model_id not in seen_ids]
                remaining_models.sort(key=lambda model: model.updated_at)
                ordered_models.extend(remaining_models)

                for model in ordered_models:
                    try:
                        lesson_read = self._lesson_model_to_read(model)
                    except Exception:  # pragma: no cover - helper already logged  # noqa: S112
                        continue
                    lesson_reads.append(lesson_read)
                    cursor_candidates.append(model.updated_at)

            assets = await self._build_unit_assets(
                unit,
                unit_read,
                allowed_types=allowed_asset_types,
            )

            entries.append(
                self.UnitSyncEntry(
                    unit=unit_read,
                    lessons=lesson_reads,
                    assets=assets,
                )
            )

        cursor = max(cursor_candidates) if cursor_candidates else (since if since is not None else datetime.now(tz=UTC))

        deleted_unit_ids: list[str] = []
        deleted_lesson_ids: list[str] = []
        if include_deleted:
            # Tombstones are not yet tracked; keep placeholders for forward compatibility.
            deleted_unit_ids = []
            deleted_lesson_ids = []

        return self.UnitSyncResponse(
            units=entries,
            deleted_unit_ids=deleted_unit_ids,
            deleted_lesson_ids=deleted_lesson_ids,
            cursor=cursor,
        )

    async def list_units_for_user(self, user_id: int, *, limit: int = 100, offset: int = 0) -> list[ContentService.UnitRead]:
        """Return units owned by a specific user."""
        arr = await self.repo.list_units_for_user(user_id=user_id, limit=limit, offset=offset)
        results: list[ContentService.UnitRead] = []
        for unit in arr:
            results.append(await self._build_unit_read(unit))
        return results

    async def list_units_for_user_including_my_units(
        self,
        user_id: int,
        *,
        limit: int = 100,
        offset: int = 0,
    ) -> list[ContentService.UnitRead]:
        """Return units owned by the user along with catalog units they have added."""

        arr = await self.repo.list_units_for_user_including_my_units(user_id=user_id, limit=limit, offset=offset)
        results: list[ContentService.UnitRead] = []
        for unit in arr:
            results.append(await self._build_unit_read(unit))
        return results

    async def list_global_units(self, limit: int = 100, offset: int = 0) -> list[ContentService.UnitRead]:
        """Return units that have been shared globally."""
        arr = await self.repo.list_global_units(limit=limit, offset=offset)
        results: list[ContentService.UnitRead] = []
        for unit in arr:
            results.append(await self._build_unit_read(unit))
        return results

    async def get_units_by_status(self, status: str, limit: int = 100, offset: int = 0) -> list[ContentService.UnitRead]:
        """Get units filtered by status."""
        arr = await self.repo.get_units_by_status(status=status, limit=limit, offset=offset)
        results: list[ContentService.UnitRead] = []
        for unit in arr:
            results.append(await self._build_unit_read(unit))
        return results

    async def update_unit_status(
        self,
        unit_id: str,
        status: str,
        error_message: str | None = None,
        creation_progress: dict[str, Any] | None = None,
    ) -> ContentService.UnitRead | None:
        """Update unit status and return the updated unit, or None if not found."""
        updated = await self.repo.update_unit_status(
            unit_id=unit_id,
            status=status,
            error_message=error_message,
            creation_progress=creation_progress,
        )
        if updated is None:
            return None
        return await self._build_unit_read(updated)

    async def set_unit_task(
        self,
        unit_id: str,
        arq_task_id: str | None,
    ) -> ContentService.UnitRead | None:
        """Update the ARQ task tracking identifier for a unit."""

        updated = await self.repo.update_unit_arq_task(unit_id, arq_task_id)
        if updated is None:
            return None
        return await self._build_unit_read(updated)

    async def create_unit(self, data: ContentService.UnitCreate) -> ContentService.UnitRead:
        unit_id = data.id or str(uuid.uuid4())
        los_payload = [lo.model_dump() for lo in data.learning_objectives] if data.learning_objectives is not None else []
        model = UnitModel(
            id=unit_id,
            title=data.title,
            description=data.description,
            learner_level=data.learner_level,
            lesson_order=list(data.lesson_order or []),
            user_id=data.user_id,
            is_global=bool(data.is_global),
            learning_objectives=los_payload,
            target_lesson_count=data.target_lesson_count,
            source_material=data.source_material,
            generated_from_topic=bool(data.generated_from_topic),
            flow_type=str(getattr(data, "flow_type", "standard") or "standard"),
            created_at=datetime.utcnow(),
            updated_at=datetime.utcnow(),
        )
        created = await self.repo.add_unit(model)
        return await self._build_unit_read(created)

    async def get_unit_flow_runs(self, unit_id: str) -> list[FlowRunSummaryDTO]:
        """Retrieve flow runs associated with a unit for admin observability."""

        infra = infrastructure_provider()
        infra.initialize()
        with infra.get_session_context() as session:
            flow_service = flow_engine_admin_provider(session)
            return flow_service.list_flow_runs(unit_id=unit_id)

    async def set_unit_lesson_order(self, unit_id: str, lesson_ids: list[str]) -> ContentService.UnitRead:
        updated = await self.repo.update_unit_lesson_order(unit_id, lesson_ids)
        if updated is None:
            raise ValueError("Unit not found")
        return await self._build_unit_read(updated)

    async def update_unit_metadata(
        self,
        unit_id: str,
        *,
        title: str | None = None,
        learning_objectives: list[UnitLearningObjective] | None = None,
    ) -> ContentService.UnitRead | None:
        """Update unit metadata fields (title, learning_objectives)."""
        los_payload = [lo.model_dump() for lo in learning_objectives] if learning_objectives is not None else None
        updated = await self.repo.update_unit_metadata(
            unit_id,
            title=title,
            learning_objectives=los_payload,
        )
        if updated is None:
            return None
        return await self._build_unit_read(updated)

    async def assign_unit_owner(self, unit_id: str, *, owner_user_id: int | None) -> ContentService.UnitRead:
        """Assign or clear ownership of a unit."""
        updated = await self.repo.set_unit_owner(unit_id, owner_user_id)
        if updated is None:
            raise ValueError("Unit not found")
        return await self._build_unit_read(updated)

    async def add_unit_to_my_units(self, user_id: int, unit_id: str) -> ContentService.UnitRead:
        """Add a catalog unit to the user's My Units collection."""

        unit = await self.repo.get_unit_by_id(unit_id)
        if unit is None:
            raise LookupError("Unit not found")

        if getattr(unit, "user_id", None) == user_id:
            return await self._build_unit_read(unit)

        already_member = await self.repo.is_unit_in_my_units(user_id, unit_id)
        if already_member:
            return await self._build_unit_read(unit)

        if not getattr(unit, "is_global", False):
            raise PermissionError("Unit is not shared globally")

        await self.repo.add_unit_to_my_units(user_id, unit_id)
        return await self._build_unit_read(unit)

    async def remove_unit_from_my_units(self, user_id: int, unit_id: str) -> ContentService.UnitRead:
        """Remove a catalog unit from the user's My Units collection."""

        unit = await self.repo.get_unit_by_id(unit_id)
        if unit is None:
            raise LookupError("Unit not found")

        if getattr(unit, "user_id", None) == user_id:
            raise PermissionError("Cannot remove an owned unit")

        membership_exists = await self.repo.is_unit_in_my_units(user_id, unit_id)
        if not membership_exists:
            raise LookupError("Unit is not in My Units")

        await self.repo.remove_unit_from_my_units(user_id, unit_id)
        return await self._build_unit_read(unit)

    @staticmethod
    def _parse_unit_learning_objectives(
        raw: list[Any] | None,
    ) -> list[UnitLearningObjective]:
        if not raw:
            return []

        parsed: list[UnitLearningObjective] = []
        for item in raw:
            if isinstance(item, UnitLearningObjective):
                parsed.append(item)
                continue

            if isinstance(item, str):
                parsed.append(UnitLearningObjective(id=item, title=item, description=item))
                continue

            if isinstance(item, dict):
                payload = dict(item)
            else:
                payload = {
                    "id": getattr(item, "id", None) or getattr(item, "lo_id", None),
                    "title": getattr(item, "title", None) or getattr(item, "short_title", None),
                    "description": getattr(item, "description", None),
                    "bloom_level": getattr(item, "bloom_level", None),
                    "evidence_of_mastery": getattr(item, "evidence_of_mastery", None),
                }

            lo_id = payload.get("id") or payload.get("lo_id")
            if lo_id is None:
                raise ValueError("Unit learning objective is missing an id")

            title = payload.get("title") or payload.get("short_title")
            description = payload.get("description")
            if title is None:
                title = description or str(lo_id)
            if description is None:
                description = title

            bloom_level = payload.get("bloom_level")
            evidence_of_mastery = payload.get("evidence_of_mastery")
            parsed.append(
                UnitLearningObjective(
                    id=str(lo_id),
                    title=str(title),
                    description=str(description),
                    bloom_level=bloom_level if isinstance(bloom_level, str) else None,
                    evidence_of_mastery=evidence_of_mastery if isinstance(evidence_of_mastery, str) else None,
                )
            )

        return parsed

    async def set_unit_sharing(
        self,
        unit_id: str,
        *,
        is_global: bool,
        acting_user_id: int | None = None,
    ) -> ContentService.UnitRead:
        """Update whether a unit is shared globally, optionally enforcing ownership."""

        if acting_user_id is not None and not await self.repo.is_unit_owned_by_user(unit_id, acting_user_id):
            raise PermissionError("User does not own this unit")

        updated = await self.repo.set_unit_sharing(unit_id, is_global)
        if updated is None:
            raise ValueError("Unit not found")
        return await self._build_unit_read(updated)

    async def assign_lessons_to_unit(self, unit_id: str, lesson_ids: list[str]) -> ContentService.UnitRead:
        """Assign lessons to a unit and set ordering in one operation.

        Skips lesson IDs that don't exist. Removes lessons previously in the unit
        if they are not in the provided list.
        """
        updated = await self.repo.associate_lessons_with_unit(unit_id, lesson_ids)
        if updated is None:
            raise ValueError("Unit not found")
        return await self._build_unit_read(updated)

    async def set_unit_podcast(
        self,
        unit_id: str,
        *,
        transcript: str | None,
        audio_object_id: uuid.UUID | None,
        voice: str | None = None,
    ) -> ContentService.UnitRead | None:
        """Persist podcast transcript and object store reference for a unit."""

        self._audio_metadata_cache.clear()
        updated = await self.repo.set_unit_podcast(
            unit_id,
            transcript=transcript,
            audio_object_id=audio_object_id,
            voice=voice,
        )
        if updated is None:
            return None

        audio_meta: Any | None = None
        if audio_object_id is not None:
            audio_meta = await self._fetch_audio_metadata(
                audio_object_id,
                requesting_user_id=getattr(updated, "user_id", None),
            )

        return await self._build_unit_read(updated, audio_meta=audio_meta)

    async def get_unit_podcast_audio(self, unit_id: str) -> ContentService.UnitPodcastAudio | None:
        """Retrieve the stored podcast audio payload for streaming."""

        unit = await self.repo.get_unit_by_id(unit_id)
        if unit is None:
            return None

        audio_meta = await self._fetch_audio_metadata(
            getattr(unit, "podcast_audio_object_id", None),
            requesting_user_id=getattr(unit, "user_id", None),
            include_presigned_url=True,
        )
        if not audio_meta:
            return None

        mime_type = getattr(audio_meta, "content_type", None) or "audio/mpeg"
        presigned = getattr(audio_meta, "presigned_url", None)

        if presigned is None and self._object_store is not None:
            s3_key = getattr(audio_meta, "s3_key", None)
            if s3_key:
                try:
                    presigned = await self._object_store.generate_presigned_url(s3_key)
                except Exception as exc:  # pragma: no cover - network/object store issues
                    logger.warning(
                        "🎧 Failed to generate presigned podcast URL for unit %s: %s",
                        unit_id,
                        exc,
                        exc_info=True,
                    )

        if presigned is None:
            return None

        return self.UnitPodcastAudio(
            unit_id=unit_id,
            mime_type=mime_type,
            presigned_url=presigned,
        )

    async def delete_unit(self, unit_id: str) -> bool:
        """Delete a unit by ID. Returns True if successful, False if not found."""
        return await self.repo.delete_unit(unit_id)

    # ======================
    # Unit session operations
    # ======================
    class UnitSessionRead(BaseModel):
        id: str
        unit_id: str
        user_id: str
        status: str
        progress_percentage: float
        last_lesson_id: str | None = None
        completed_lesson_ids: list[str]
        started_at: datetime
        completed_at: datetime | None = None
        updated_at: datetime

        model_config = ConfigDict(from_attributes=True)

    async def get_or_create_unit_session(self, user_id: str, unit_id: str) -> ContentService.UnitSessionRead:
        """Get existing unit session or create a new active one."""
        existing = await self.repo.get_unit_session(user_id=user_id, unit_id=unit_id)
        if existing:
            return self.UnitSessionRead.model_validate(existing)

        from ..learning_session.models import UnitSessionModel  # noqa: PLC0415

        model = UnitSessionModel(
            id=str(uuid.uuid4()),
            unit_id=unit_id,
            user_id=user_id,
            status="active",
            progress_percentage=0.0,
            completed_lesson_ids=[],
            last_lesson_id=None,
            started_at=datetime.utcnow(),
            updated_at=datetime.utcnow(),
        )
        created = await self.repo.add_unit_session(model)
        return self.UnitSessionRead.model_validate(created)

    async def update_unit_session_progress(
        self,
        user_id: str,
        unit_id: str,
        *,
        last_lesson_id: str | None = None,
        completed_lesson_id: str | None = None,
        total_lessons: int | None = None,
        mark_completed: bool = False,
        progress_percentage: float | None = None,
    ) -> ContentService.UnitSessionRead:
        """Update progress for a unit session, creating one if needed."""
        model = await self.repo.get_unit_session(user_id=user_id, unit_id=unit_id)
        if not model:
            from ..learning_session.models import UnitSessionModel  # noqa: PLC0415

            model = UnitSessionModel(
                id=str(uuid.uuid4()),
                unit_id=unit_id,
                user_id=user_id,
                status="active",
                progress_percentage=0.0,
                completed_lesson_ids=[],
                last_lesson_id=None,
                started_at=datetime.utcnow(),
                updated_at=datetime.utcnow(),
            )
            await self.repo.add_unit_session(model)

        # Update fields
        if last_lesson_id:
            model.last_lesson_id = last_lesson_id
        if completed_lesson_id:
            existing = set(model.completed_lesson_ids or [])
            existing.add(completed_lesson_id)
            model.completed_lesson_ids = list(existing)

        # Compute progress if total provided
        if total_lessons is not None:
            completed_count = len(model.completed_lesson_ids or [])
            pct = (completed_count / total_lessons * 100) if total_lessons > 0 else 0.0
            model.progress_percentage = float(min(pct, 100.0))

        if progress_percentage is not None:
            model.progress_percentage = float(progress_percentage)

        if mark_completed:
            model.status = "completed"
            model.completed_at = datetime.utcnow()

        model.updated_at = datetime.utcnow()
        await self.repo.save_unit_session(model)
        return self.UnitSessionRead.model_validate(model)<|MERGE_RESOLUTION|>--- conflicted
+++ resolved
@@ -803,11 +803,7 @@
             lesson_lo_ids = list(package.unit_learning_objective_ids)
             if not lesson_lo_ids:
                 lesson_lo_ids = sorted({exercise.lo_id for exercise in package.exercises})
-<<<<<<< HEAD
-            objectives = [(lo_lookup[lo_id].description if lo_id in lo_lookup else lo_id) for lo_id in lesson_lo_ids]
-=======
-            objectives = [(lo_lookup.get(lo_id).description if lo_lookup.get(lo_id) else lo_id) for lo_id in lesson_lo_ids]
->>>>>>> 59c9ba27
+            objectives = [(lo_obj.description if (lo_obj := lo_lookup.get(lo_id)) else lo_id) for lo_id in lesson_lo_ids]
             glossary_terms = package.glossary.get("terms", []) if package.glossary else []
             key_concepts: list[str] = []
             for term in glossary_terms:
